use {ast, typeinf, util};
use core::{Src, CompletionType};
#[cfg(test)]
use core::{self, Coordinate};

use std::iter::Iterator;
use std::path::{Path, PathBuf};
use std::str::from_utf8;
use util::char_at;
use regex::Regex;

fn find_close<'a, A>(iter: A, open: u8, close: u8, level_end: u32) -> Option<usize> where A: Iterator<Item=&'a u8> {
    let mut levels = 0u32;
    for (count, &b) in iter.enumerate() {
        if b == close {
            if levels == level_end { return Some(count); }
            if levels == 0 { return None; }
            levels -= 1;
        } else if b == open { levels += 1; }
    }
    None
}

pub fn find_closing_paren(src: &str, pos: usize) -> usize {
    find_close(src.as_bytes()[pos..].iter(), b'(', b')', 0)
    .map_or(src.len(), |count| pos + count)
}

pub fn find_closure_scope_start(src: Src, point: usize, parentheses_open_pos: usize) -> Option<usize> {
    let masked_src = mask_comments(src.from(point));

    let closing_paren_pos = find_closing_paren(masked_src.as_str(), 0) + point;

    let src_between_parent = mask_comments(src.from_to(parentheses_open_pos, closing_paren_pos));

    if Regex::new(r"\|[^\|]+\|").unwrap().find(src_between_parent.as_str()).is_some() {
        Some(parentheses_open_pos)
    } else {
        None
    }
}

pub fn scope_start(src: Src, point: usize) -> usize {
    let masked_src = mask_comments(src.to(point));

    let curly_parent_open_pos = find_close(masked_src.as_bytes().iter().rev(), b'}', b'{', 0)
        .map_or(0, |count| point - count);

    let parent_open_pos = find_close(masked_src.as_bytes().iter().rev(), b')', b'(', 0)
        .map_or(0, |count| point - count);

    if curly_parent_open_pos > parent_open_pos {
        curly_parent_open_pos
    } else if let Some(scope_pos) = find_closure_scope_start(src, point, parent_open_pos) {
        scope_pos
    } else {
        curly_parent_open_pos
    }
}

pub fn find_stmt_start(msrc: Src, point: usize) -> Option<usize> {
    // iterate the scope to find the start of the statement
    let scopestart = scope_start(msrc, point);
    msrc.from(scopestart).iter_stmts()
        .find(|&(_, end)| scopestart + end > point)
        .map(|(start, _)| scopestart + start)
}

/// Finds a statement start or panics.
pub fn expect_stmt_start(msrc: Src, point: usize) -> usize {
    find_stmt_start(msrc, point).expect("Statement has a beginning")
}

/// Finds the start of a `let` statement; includes handling of struct pattern matches in the
/// statement.
pub fn find_let_start(msrc: Src, point: usize) -> Option<usize> {
    let mut scopestart = scope_start(msrc, point);
    let mut let_start = None;

    // To avoid infinite loops, we cap the number of times we'll 
    // expand the search in an attempt to find statements.
    for step in 1..6 {
        let_start = msrc.from(scopestart).iter_stmts()
            .find(|&(_, end)| scopestart + end > point);

        if let Some((ref start, ref end)) = let_start {
            // Check if we've actually reached the start of the "let" stmt.
            let stmt = &msrc.src.code[(scopestart+start)..(scopestart+end)];
            if stmt.starts_with("let") {
                break;
            }
        }
        
        debug!("find_let_start failed to find start on attempt {}: Restarting search from {} ({:?})",
            step,
            scopestart - 1,
            msrc.src.point_to_coords(scopestart - 1));
        scopestart = scope_start(msrc, scopestart - 1);
    }

    let_start.map(|(start, _)| scopestart + start)
}

pub fn get_local_module_path(msrc: Src, point: usize) -> Vec<String> {
    let mut v = Vec::new();
    get_local_module_path_(msrc, point, &mut v);
    v
}

fn get_local_module_path_(msrc: Src, point: usize, out: &mut Vec<String>) {
    for (start, end) in msrc.iter_stmts() {
        if start < point && end > point {
            let blob = msrc.from_to(start, end);
            if blob.starts_with("pub mod ") || blob.starts_with("mod ") {
                let p = typeinf::generate_skeleton_for_parsing(&blob);
                ast::parse_mod(p).name.map(|name| {
                    out.push(name);
                    let newstart = blob.find('{').unwrap() + 1;
                    get_local_module_path_(blob.from(newstart),
                                           point - start - newstart, out);
                });
            }
        }
    }
}

pub fn get_module_file_from_path(msrc: Src, point: usize, parentdir: &Path) -> Option<PathBuf> {
    let mut iter = msrc.iter_stmts();
    while let Some((start, end)) = iter.next() {
        let blob = msrc.from_to(start, end);
        if blob.starts_with("#[path ")  {
            if let Some((_,modend)) = iter.next(){
                if start < point && modend > point {
                    let pathstart = blob.find('"').unwrap() + 1;
                    let pathend = blob[pathstart..].find('"').unwrap();
                    let path = &blob[pathstart..pathstart+pathend];

                    debug!("found a path attribute, path = |{}|", path);
                    let filepath = parentdir.join(path);
                    if filepath.exists() {
                        return Some(filepath);
                    }
                }
            }
        }
    }
    None
}

pub fn find_impl_start(msrc: Src, point: usize, scopestart: usize) -> Option<usize> {
    let len = point-scopestart;
    match msrc.from(scopestart).iter_stmts().find(|&(_, end)| end > len) {
        Some((start, _)) => {
            let blob = msrc.from(scopestart + start);
            // TODO:: the following is a bit weak at matching traits. make this better
            if blob.starts_with("impl") || blob.starts_with("trait") || blob.starts_with("pub trait") {
                Some(scopestart + start)
            } else {
                let newstart = blob.find('{').unwrap() + 1;
                find_impl_start(msrc, point, scopestart+start+newstart)
            }
        },
        None => None
    }
}
#[test]
fn finds_subnested_module() {
    use core;
    let src = "
    pub mod foo {
        pub mod bar {
            here
        }
    }";
    let src = core::new_source(String::from(src));
    let point = src.coords_to_point(&Coordinate { line: 4, column: 12}).unwrap();
    let v = get_local_module_path(src.as_src(), point);
    assert_eq!("foo", &v[0][..]);
    assert_eq!("bar", &v[1][..]);

    let point = src.coords_to_point(&Coordinate { line: 3, column: 8}).unwrap();
    let v = get_local_module_path(src.as_src(), point);
    assert_eq!("foo", &v[0][..]);
}

pub fn split_into_context_and_completion(s: &str) -> (&str, &str, CompletionType) {
    match s.char_indices().rev().find(|&(_, c)| !util::is_ident_char(c)) {
        Some((i,c)) => {
            match c {
                '.' => (&s[..i], &s[(i+1)..], CompletionType::Field),
                ':' if s.len() > 1 => (&s[..(i-1)], &s[(i+1)..], CompletionType::Path),
                _   => (&s[..(i+1)], &s[(i+1)..], CompletionType::Path)
            }
        },
        None => ("", s, CompletionType::Path)
    }
}

pub fn get_line(src: &str, point: usize) -> usize {
    let mut i = point;
    for &b in src.as_bytes()[..point].iter().rev() {
        i-=1;
        if b == b'\n' {
            return i+1;
        }
    }
    0
}

/// search in reverse for the start of the current expression 
/// allow . and :: to be surrounded by white chars to enable multi line call chains 
pub fn get_start_of_search_expr(src: &str, point: usize) -> usize {

    enum State {
        /// In parentheses; the value inside identifies depth.
        Levels(usize),
        /// In a string
        StringLiteral,
        StartsWithDot,
        MustEndsWithDot(usize),
        StartsWithCol(usize),
        None,
        Result(usize),
    }
    let mut ws_ok = State::None;
    for (i, c) in src.as_bytes()[..point].iter().enumerate().rev() {
        ws_ok = match (*c,ws_ok) {
            (b'(', State::None) => State::Result(i+1),
            (b'(', State::Levels(1)) =>  State::None,
            (b'(', State::Levels(lev)) =>  State::Levels(lev-1),
            (b')', State::Levels(lev)) =>  State::Levels(lev+1),
            (b')', State::None) |
            (b')', State::StartsWithDot) =>  State::Levels(1),
            (b'.', State::None) =>  State::StartsWithDot,
            (b'.', State::StartsWithDot) => State::Result(i+2) ,
            (b'.', State::MustEndsWithDot(_)) =>  State::None,
            (b':', State::MustEndsWithDot(index)) =>  State::StartsWithCol(index),
            (b':', State::StartsWithCol(_)) =>  State::None,
<<<<<<< HEAD
            (b'"', State::None) |
            (b'"', State::StartsWithDot) => State::StringLiteral,
            (b'"', State::StringLiteral) => State::None,
            (_ , State::StringLiteral) => State::StringLiteral,
=======
            (b'?', State::StartsWithDot) => State::None,
>>>>>>> fee6f72a
            ( _ , State::StartsWithCol(index)) => State::Result(index) ,
            ( _ , State::None) if char_at(src, i).is_whitespace() =>  State::MustEndsWithDot(i+1),
            ( _ , State::MustEndsWithDot(index)) if char_at(src, i).is_whitespace() => State::MustEndsWithDot(index),
            ( _ , State::StartsWithDot ) if char_at(src, i).is_whitespace() => State::StartsWithDot,
            ( _ , State::MustEndsWithDot(index)) => State::Result(index) ,
            ( _ , State::None) if !util::is_search_expr_char(char_at(src, i)) => State::Result(i+1) ,
            ( _ , State::None) => State::None,
            ( _ , s@State::Levels(_)) => s,
            ( _ , State::StartsWithDot) if util::is_search_expr_char(char_at(src, i)) =>  State::None,
            ( _ , State::StartsWithDot) => State::Result(i+1) ,
            ( _ , State::Result(_)) => unreachable!() ,
        };
        if let State::Result(index) = ws_ok {
            return index;
        }
    }
    0
}

pub fn get_start_of_pattern(src: &str, point: usize) -> usize {
    let mut i = point-1;
    let mut levels = 0u32;
    for &b in src.as_bytes()[..point].iter().rev() {
        match b {
            b'(' => {
                if levels == 0 { return i+1; }
                levels -= 1;
            },
            b')' => { levels += 1; },
            _ => {
                if levels == 0 &&
                    !util::is_pattern_char(char_at(src, i)) {
                    return i+1;
                }
            }
        }
        i -= 1;
    }
    0
}

#[test]
fn get_start_of_pattern_handles_variant() {
    assert_eq!(4, get_start_of_pattern("foo, Some(a) =>",13));
}

#[test]
fn get_start_of_pattern_handles_variant2() {
    assert_eq!(4, get_start_of_pattern("bla, ast::PatTup(ref tuple_elements) => {",36));
}

pub fn expand_search_expr(msrc: &str, point: usize) -> (usize, usize) {
    let start = get_start_of_search_expr(msrc, point);
    (start, util::find_ident_end(msrc, point))
}

#[test]
fn expand_search_expr_finds_ident() {
    assert_eq!((0, 7), expand_search_expr("foo.bar", 5))
}

#[test]
fn expand_search_expr_ignores_bang_at_start() {
    assert_eq!((1, 4), expand_search_expr("!foo", 1))
}

#[test]
fn expand_search_expr_handles_chained_calls() {
    assert_eq!((0, 20), expand_search_expr("yeah::blah.foo().bar", 18))
}

#[test]
fn expand_search_expr_handles_inline_closures() {
    assert_eq!((0, 29), expand_search_expr("yeah::blah.foo(|x:foo|{}).bar", 27))
}
#[test]
fn expand_search_expr_handles_a_function_arg() {
    assert_eq!((5, 25), expand_search_expr("myfn(foo::new().baz().com)", 23))
}

#[test]
fn expand_search_expr_handles_macros() {
    assert_eq!((0, 9), expand_search_expr("my_macro!()", 8))
}

#[test]
fn expand_search_expr_handles_pos_at_end_of_search_str() {
    assert_eq!((0, 7), expand_search_expr("foo.bar", 7))
}

#[test]
fn expand_search_expr_handles_type_definition() {
    assert_eq!((4, 7), expand_search_expr("x : foo", 7))
}

#[test]
fn expand_search_expr_handles_ws_before_dot() {
    assert_eq!((0, 8), expand_search_expr("foo .bar", 7))
}

#[test]
fn expand_search_expr_handles_ws_after_dot() {
    assert_eq!((0, 8), expand_search_expr("foo. bar", 7))
}

#[test]
fn expand_search_expr_handles_ws_dot() {
    assert_eq!((0, 13), expand_search_expr("foo. bar .foo", 12))
}

#[test]
fn expand_search_expr_handles_let() {
    assert_eq!((8, 11), expand_search_expr("let b = foo", 10))
}

#[test]
fn expand_search_expr_handles_double_dot() {
    assert_eq!((2, 5), expand_search_expr("..foo", 4))
}

pub fn mask_comments(src: Src) -> String {
    let mut result = String::with_capacity(src.len());
    let buf_byte = &[b' '; 128];
    let buffer = from_utf8(buf_byte).unwrap();
    let mut prev: usize = 0;
    for (start, end) in src.chunk_indices() {
        for _ in 0..((start-prev)/128) { result.push_str(buffer); }
        result.push_str(&buffer[..((start-prev)%128)]);
        result.push_str(&src[start..end]);
        prev = end;
    }
    result
}

pub fn mask_sub_scopes(src: &str) -> String {
    let mut result = String::with_capacity(src.len());
    let buf_byte = [b' '; 128];
    let buffer = from_utf8(&buf_byte).unwrap();
    let mut levels = 0i32;
    let mut start = 0usize;
    let mut pos = 0usize;

    for &b in src.as_bytes() {
        pos += 1;
        match b {
            b'{' => {
                if levels == 0 {
                    result.push_str(&src[start..(pos)]);
                    start = pos+1;
                }
                levels += 1;
            },
            b'}' => {
                if levels == 1 {
                    let num_spaces = pos-start;
                    for _ in 0..(num_spaces/128) { result.push_str(buffer); }
                    result.push_str(&buffer[..((num_spaces)%128)]);
                    result.push_str("}");
                    start = pos;
                }
                levels -= 1;
            },
            b'\n' if levels > 0 => {
                for _ in 0..((pos-start)/128) { result.push_str(buffer); }
                result.push_str(&buffer[..((pos-start)%128)]);
                result.push('\n');
                start = pos+1;
            },
            _ => {}
        }
    }
    if start > pos {
        start = pos;
    }
    if levels > 0 {
        for _ in 0..((pos - start)/128) { result.push_str(buffer); }
        result.push_str(&buffer[..((pos-start)%128)]);
    } else {
        result.push_str(&src[start..pos]);
    }
    result
}

pub fn end_of_next_scope(src: &str) -> &str {
    match find_close(src.as_bytes().iter(), b'{', b'}', 1) {
        Some(count) => &src[..count+1],
        None => ""
    }
}


#[test]
fn test_scope_start() {
    let src = String::from("
fn myfn() {
    let a = 3;
    print(a);
}
");
    let src = core::new_source(src);
    let point = src.coords_to_point(&Coordinate { line: 4, column: 10}).unwrap();
    let start = scope_start(src.as_src(), point);
    assert!(start == 12);
}

#[test]
fn test_scope_start_handles_sub_scopes() {
    let src = String::from("
fn myfn() {
    let a = 3;
    {
      let b = 4;
    }
    print(a);
}
");
    let src = core::new_source(src);
    let point = src.coords_to_point(&Coordinate { line: 7, column: 10}).unwrap();
    let start = scope_start(src.as_src(), point);
    assert!(start == 12);
}

#[test]
fn masks_out_comments() {
    let src = String::from("
this is some code
this is a line // with a comment
some more
");
    let src = core::new_source(src);
    let r = mask_comments(src.as_src());

    assert!(src.len() == r.len());
    // characters at the start are the same
    assert!(src.as_bytes()[5] == r.as_bytes()[5]);
    // characters in the comments are masked
    let commentoffset = src.coords_to_point(&Coordinate { line: 3, column: 23}).unwrap();
    assert!(char_at(&r, commentoffset) == ' ');
    assert!(src.as_bytes()[commentoffset] != r.as_bytes()[commentoffset]);
    // characters afterwards are the same
    assert!(src.as_bytes()[src.len()-3] == r.as_bytes()[src.len()-3]);
}

#[test]
fn finds_end_of_struct_scope() {
    let src="
struct foo {
   a: usize,
   blah: ~str
}
Some other junk";

    let expected="
struct foo {
   a: usize,
   blah: ~str
}";
    let s = end_of_next_scope(src);
    assert_eq!(expected, s);
}<|MERGE_RESOLUTION|>--- conflicted
+++ resolved
@@ -236,14 +236,11 @@
             (b'.', State::MustEndsWithDot(_)) =>  State::None,
             (b':', State::MustEndsWithDot(index)) =>  State::StartsWithCol(index),
             (b':', State::StartsWithCol(_)) =>  State::None,
-<<<<<<< HEAD
             (b'"', State::None) |
             (b'"', State::StartsWithDot) => State::StringLiteral,
             (b'"', State::StringLiteral) => State::None,
+            (b'?', State::StartsWithDot) => State::None,
             (_ , State::StringLiteral) => State::StringLiteral,
-=======
-            (b'?', State::StartsWithDot) => State::None,
->>>>>>> fee6f72a
             ( _ , State::StartsWithCol(index)) => State::Result(index) ,
             ( _ , State::None) if char_at(src, i).is_whitespace() =>  State::MustEndsWithDot(i+1),
             ( _ , State::MustEndsWithDot(index)) if char_at(src, i).is_whitespace() => State::MustEndsWithDot(index),
