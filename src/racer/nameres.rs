--- conflicted
+++ resolved
@@ -2552,7 +2552,6 @@
         })
 }
 
-<<<<<<< HEAD
 pub(crate) fn get_struct_fields(
     path: &RacerPath,
     search_str: &str,
@@ -2586,7 +2585,8 @@
             _ => Vec::new(),
         },
     )
-=======
+}
+
 /// Checks if trait_impl is the impl TraitName<OtherType>
 fn has_impl_for_other_type(
     trait_impl: &ImplHeader,
@@ -2647,5 +2647,4 @@
         // default to base type if an impl can't be found
         Some(Ty::Match(base_type.clone()))
     }
->>>>>>> ff25deb2
 }