--- conflicted
+++ resolved
@@ -17,11 +17,6 @@
     find_ident_end, get_rust_src_path};
 use matchers::find_doc;
 use cargo;
-<<<<<<< HEAD
-use std::path::{Path, PathBuf};
-use std::{self, vec};
-=======
->>>>>>> 03415e4b
 use matchers::PendingImports;
 
 lazy_static! {
