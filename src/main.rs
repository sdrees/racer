--- conflicted
+++ resolved
@@ -14,8 +14,6 @@
 use racer::nameres::{do_file_search, do_external_search};
 #[cfg(not(test))]
 use racer::scopes;
-
-use racer::MatchType;
 
 pub mod racer;
 
@@ -53,13 +51,8 @@
 }
 
 #[cfg(not(test))]
-<<<<<<< HEAD
-fn complete() {
+fn complete(match_found : &Fn(Match)) {
     let args = std::env::args().map(|a| a.into_string().unwrap()).collect::<Vec<_>>();
-=======
-fn complete(match_found : &Fn(Match)) {
-    let args = std::os::args();
->>>>>>> 682dbcab
     if args.len() < 3 {
         println!("Provide more arguments!");
         print_usage();
