extern crate racer;
extern crate rand;

#[macro_use]
extern crate lazy_static;

use std::fs::{self, File};
use std::io::Write;
use std::path::{Path, PathBuf};
use std::sync::Mutex;
use std::thread;

use racer::{complete_from_file, find_definition, Match, MatchType, Coordinate, Point};

lazy_static! {
    static ref SYNC: Mutex<u8> = { Mutex::new(0) };
}

macro_rules! sync {
    () => {
        SYNC.lock().unwrap_or_else(|e| e.into_inner())
    }
}

/// Runs a function with the current directory set to the test project.
fn within_test_project<F, T>(func: F) -> T
    where F: FnOnce() -> T
{
    use std::env;
    use std::panic::{self, AssertUnwindSafe};

    let start = env::current_dir().unwrap();
    let mut test_project_path = Path::new(env!("CARGO_MANIFEST_DIR"))
        .join("src");
    test_project_path.push("test_project");

    env::set_current_dir(&test_project_path).unwrap();
    let res = panic::catch_unwind(AssertUnwindSafe(|| func()));
    env::set_current_dir(&start).unwrap();

    match res {
        Err(err) => panic::resume_unwind(err),
        Ok(val) => val
    }
}

/// A temporary file that is removed on drop
///
/// With the new constructor, you provide contents and a file is created based on the name of the
/// current task. The with_name constructor allows you to choose a name. Neither forms are secure,
/// and both are subject to race conditions.
pub struct TmpFile {
    path_buf: PathBuf
}

impl TmpFile {
    /// Create a temp file with random name and `contents`.
    pub fn new(contents: &str) -> TmpFile {
        let tmp = TmpFile {
            path_buf: PathBuf::from(tmpname())
        };

        tmp.write_contents(contents);
        tmp
    }

    /// Create a file with `name` and `contents`.
    pub fn with_path<P: AsRef<Path>>(name: P, contents: &str) -> TmpFile {
        let tmp = TmpFile {
            path_buf: name.as_ref().to_path_buf()
        };

        tmp.write_contents(contents);
        tmp
    }

    fn write_contents(&self, contents: &str) {
        File::create(self.path()).unwrap().write_all(contents.as_bytes()).unwrap();
    }

    /// Get the Path of the TmpFile
    pub fn path(&self) -> &Path {
        self.path_buf.as_path()
    }
}

/// Make path for tmpfile
fn tmpname() -> String {
    use rand::Rng;

    let thread = thread::current();
    let taskname = thread.name().unwrap();
    let mut p = String::from("tmpfile.") + &taskname.replace("::", "_");
    // Add some random chars
    for c in ::rand::thread_rng().gen_ascii_chars().take(5) {
        p.push(c);
    }

    p
}

impl Drop for TmpFile {
    fn drop(&mut self) {
        if self.path().exists() {
            if let Err(e) = fs::remove_file(self.path()) {
                println!("could not remove tmpfile {}: {:?}", self.path().display(), e);
            }
        }
    }
}

pub struct TmpDir {
    path_buf: PathBuf
}

impl TmpDir {
    pub fn new() -> TmpDir {
        TmpDir::with_path(tmpname())
    }

    pub fn with_path<P: AsRef<Path>>(name: P) -> TmpDir {
        let pb = PathBuf::from(name.as_ref());
        fs::create_dir_all(&pb).unwrap();

        TmpDir {
            path_buf: pb
        }
    }

    /// Create new file with name in the directory
    pub fn write_file<P: AsRef<Path>>(&self, name: P, contents: &str) -> PathBuf {
        let name = self.path_buf.join(name);
        File::create(&name).unwrap().write_all(contents.as_bytes()).unwrap();
        name
    }

    pub fn path(&self) -> &Path {
        self.path_buf.as_path()
    }
}

impl Drop for TmpDir {
    fn drop(&mut self) {
        if self.path().exists() {
            if let Err(e) = fs::remove_dir_all(self.path()) {
                println!("could not remove tmpdir {}: {:?}", self.path().display(), e);
            }
        }
    }
}

fn get_pos_and_source(src: &str) -> (Point, String) {
    let point = src.find('~').unwrap();
    (point, src.replace('~', ""))
}

/// Return the completions for the given source.
///
/// The point to find completions at must be marked with '~'.
fn get_all_completions(src: &str, dir: Option<TmpDir>) -> Vec<Match> {
    let dir = dir.unwrap_or_else(|| TmpDir::new());
    let (completion_point, clean_src) = get_pos_and_source(src);
    let path = dir.write_file("src.rs", &clean_src);
    let cache = racer::FileCache::default();
    let session = racer::Session::new(&cache);

    complete_from_file(&path, completion_point, &session).collect()
}

/// Return the first completion for the given source.
fn get_one_completion(src: &str, dir: Option<TmpDir>) -> Match {
    get_all_completions(src, dir).swap_remove(0)
}

/// Return the first completion for the given source, which must be
/// the only one.
///
/// # Panics
/// Panics if there is not exactly one completion.
fn get_only_completion(src: &str, dir: Option<TmpDir>) -> Match {
    let mut all = get_all_completions(src, dir);
    assert_eq!(all.len(), 1);
    all.pop().unwrap()
}

/// Return the definition for the given source.
///
/// The point to find the definition at must be marked with '~'.
fn get_definition(src: &str, dir: Option<TmpDir>) -> Match {
    let dir = dir.unwrap_or_else(|| TmpDir::new());
    let (completion_point, clean_src) = get_pos_and_source(src);
    let path = dir.write_file("src.rs", &clean_src);
    let cache = racer::FileCache::default();
    let session = racer::Session::new(&cache);

    find_definition(&path, completion_point, &session).unwrap()
}


#[test]
fn completes_fn() {
    let _lock = sync!();

    let src = "
    fn  apple() {
    }

    fn main() {
        let b = ap~
    }";

    let got = get_one_completion(src, None);
    assert_eq!("apple", got.matchstr);
}


#[test]
fn finds_fn_docs() {
    let _lock = sync!();

    let src = "
    /// Orange
    /// juice
    fn apple() {
    }

    fn main() {
        apple~
    }";

    let got = get_one_completion(src, None);
    assert_eq!("apple", got.matchstr);
    assert_eq!("Orange\njuice", got.docs);
}

#[test]
fn finds_struct_docs() {
    let _lock = sync!();

    let src = "
    /// Orange
    /// juice
    struct Apple {
    }

    fn main() {
        Apple~
    }";

    let got = get_one_completion(src, None);
    assert_eq!("Apple", got.matchstr);
    assert_eq!("Orange\njuice", got.docs);
}

#[test]
fn finds_struct_field_docs() {
    let _lock = sync!();

    let src = "
    struct Foo {
        /// Hello docs
        ///
        /// How are you?
        #[allow(dead_code)]
        hello: String,
    }

    fn do_things(f: Foo) -> String {
        f.h~ello.clone()
    }
    ";

    let got = get_definition(src, None);
    assert_eq!("hello", got.matchstr);
    assert_eq!("Hello docs\n\nHow are you?", got.docs);
}

#[test]
fn finds_tuple_struct_field_docs() {
    let _lock = sync!();

    let src = "
    struct Bar(
        /// Hello docs
        String
    );

    fn do_things(b: Bar) -> String {
        b.~0.clone()
    }
    ";

    let got = get_definition(src, None);
    assert_eq!("0", got.matchstr);
    assert_eq!("Hello docs", got.docs);
}

#[test]
fn completes_fn_with_substitute_file() {
    let _lock = sync!();

    let src = "
    fn  apple() {
    }

    fn main() {
        let b = ap~
    }";

    let (_pos, src) = get_pos_and_source(src);
    let cache = racer::FileCache::default();
    let real_file = Path::new("not_real.rs");
    let session = racer::Session::new(&cache);
    session.cache_file_contents(&real_file, src);
    let cursor = Coordinate { line: 6, column: 18 };
    let got = complete_from_file(real_file, cursor, &session).nth(0).unwrap();

    assert_eq!(Some(Coordinate { line: 2, column: 8 }), got.coords);
    assert_eq!("apple", got.matchstr);
}

#[test]
fn completes_pub_fn_locally() {
    let _lock = sync!();

    let src = "
    pub fn apple() {
    }

    fn main() {
        let b = ap~
    }";

    let got = get_one_completion(src, None);
    assert_eq!("apple", got.matchstr);
}

#[test]
fn completes_pub_fn_locally_precached() {
    let _lock = sync!();

    let src = "
    pub fn apple() {
    }

    fn main() {
        let b = ap~
    }";

    let (pos, src) = get_pos_and_source(src);
    let f = TmpFile::new(&src);
    let path = f.path();
    let cache = racer::FileCache::default();
    let session = racer::Session::new(&cache);
    session.cache_file_contents(&path, src.clone());
    let got = complete_from_file(&path, pos, &session).nth(0).unwrap();
    assert_eq!("apple", got.matchstr);
}

#[test]
fn completes_pub_fn_from_local_package() {
    let _lock = sync!();

    let src = "
    extern crate fixtures;

    use fixtures::foo;

    fn main() {
        let x = foo::~
    }
    ";

    within_test_project(|| {
        let got = get_one_completion(src, None);
        assert_eq!("test", got.matchstr);
    })
}

#[test]
fn completes_pub_fn_from_local_submodule_package() {
    let _lock = sync!();

    let src = "
    extern crate fixtures;

    use fixtures::bar;

    fn main() {
        let x = bar::~
    }
    ";

    within_test_project(|| {
        let got = get_one_completion(src, None);
        assert_eq!("bartest", got.matchstr);
    })
}

#[test]
fn completes_pub_const_fn_locally() {
    let _lock = sync!();

    let src = "
    pub const fn apple() {
    }

    fn main() {
        let b = ap~
    }";

    let got = get_one_completion(src, None);
    assert_eq!("apple", got.matchstr);
}

#[test]
fn completes_local_scope_let() {
    let _lock = sync!();

    let src = "
    fn main() {
        let apple = 35;
        let b = ap~
    }";

    let got = get_one_completion(src, None);
    assert_eq!("apple", got.matchstr);
    assert_eq!(29, got.point);
}

#[test]
fn completes_via_parent_scope_let() {
    let _lock = sync!();

    let src = "
    fn main() {
        let mut apple = 35;
        if foo {
            let b = ap~
        }
    }";

    let got = get_one_completion(src, None);
    assert_eq!("apple", got.matchstr);
    assert_eq!(33, got.point);
}

#[test]
fn completes_for_vec_field_and_method() {
    let _lock = sync!();

    let modsrc = "
    pub trait IntoIterator {
        type Item;

        type IntoIter: Iterator<Item=Self::Item>;

        fn into_iter(self) -> Self::IntoIter;
    }

    impl<T> IntoIterator for Vec<T> {
        type Item = T;
        type IntoIter = IntoIter<T>;

        fn into_iter(mut self) -> IntoIter<T> {}
    }

    pub struct IntoIter<T> {}

    impl<T> Iterator for IntoIter<T> {
        type Item = T;

        fn next(&mut self) -> Option<T> {}
    }

    pub struct Vec<T> {}

    pub enum Option<T> {
        None,
        Some(T)
    }
    ";
    let src = "
    pub mod mymod;
    use mymod::{Vec, IntoIter, IntoIterator, Option};
    use Option::{Some, None};

    struct St
    {
        stfield: i32,
    }

    impl St {
        pub fn stmethod(&self) -> u32 {2}
    }

    fn main()
    {
        let mut arr: Vec<St> = Vec::new();
        arr.push( St{stfield: 4} );

        for it in arr
        {
            it.stf
            it.stm
        }
    }
    ";

    let dir = TmpDir::new();
    dir.write_file("mymod.rs", modsrc);
    let path = dir.write_file("src.rs", src);
    let cache = racer::FileCache::default();
    let session = racer::Session::new(&cache);
    let cursor1 = Coordinate { line: 22, column: 18 };
    let got1 = complete_from_file(&path, cursor1, &session).nth(0).unwrap();
    println!("{:?}", got1);
    assert_eq!("stfield", got1.matchstr);
    let cursor2 = Coordinate { line: 23, column: 18 };
    let got2 = complete_from_file(&path, cursor2, &session).nth(0).unwrap();
    println!("{:?}", got2);
    assert_eq!("stmethod", got2.matchstr);
}

#[test]
fn completes_trait_methods() {
    let _lock = sync!();

    let src = "
    mod sub {
        pub trait Trait {
            fn traitf() -> bool;
            fn traitm(&self) -> bool;
        }

        pub struct Foo(pub bool);

        impl Trait for Foo {
            fn traitf() -> bool { false }
            fn traitm(&self) -> bool { true }
        }
    }

    fn main() { // l16
        let t = sub::Foo(true);
        sub::Foo::traitf();
        t.traitm();
    }
    ";
    let f = TmpFile::new(src);
    let path = f.path();
    let cache1 = racer::FileCache::default();
    let session1 = racer::Session::new(&cache1);
    let cursor1 = Coordinate { line: 18, column: 18};
    let got1 = complete_from_file(&path, cursor1, &session1).nth(0).unwrap();
    let cache2 = racer::FileCache::default();
    let session2 = racer::Session::new(&cache2);
    let cursor2 = Coordinate { line: 19, column: 11};
    let got2 = complete_from_file(&path, cursor2, &session2).nth(0).unwrap();
    println!("{:?}", got1);
    println!("{:?}", got2);
    assert_eq!(got1.matchstr, "traitf");
    assert_eq!(got2.matchstr, "traitm");
    assert_eq!(got1.contextstr, "fn traitf() -> bool");
    assert_eq!(got2.contextstr, "fn traitm(&self) -> bool");
}

#[test]
fn completes_trait_bounded_methods() {
    let _lock = sync!();

    let src = "
    pub trait Trait1 {}

    impl Trait1 for Foo {}

    pub trait Trait2 {
        fn traitf() -> bool;
        fn traitm(&self) -> bool;
    }

    impl<T: Trait1> Trait2 for T {
        fn traitf() -> bool { true }
        fn traitm(&self) -> bool { false }
    }

    pub struct Foo(pub bool);

    fn main() {
        let t = Foo(true);
        Foo::tra
        t.tr
    }";
    let f = TmpFile::new(src);
    let path = f.path();
    let cache1 = racer::FileCache::default();
    let session1 = racer::Session::new(&cache1);
    let cursor1 = Coordinate { line: 20, column: 16 };
    let got1 = complete_from_file(&path, cursor1, &session1).nth(0).unwrap();
    let cache2 = racer::FileCache::default();
    let session2 = racer::Session::new(&cache2);
    let cursor2 = Coordinate { line: 21, column: 12 };
    let got2 = complete_from_file(&path, cursor2, &session2).nth(0).unwrap();
    println!("{:?}", got1);
    println!("{:?}", got2);
    assert_eq!(got1.matchstr, "traitf");
    assert_eq!(got2.matchstr, "traitm");
    assert_eq!(got1.contextstr, "fn traitf() -> bool");
    assert_eq!(got2.contextstr, "fn traitm(&self) -> bool");
}

#[test]
fn completes_trait_bounded_methods_generic_return() {
    let _lock = sync!();

    let src = "
    pub trait Trait1 {
        fn traitfn(&self) -> u32 { 2 }
    }

    impl Trait1 for Foo {}

    pub trait Trait2 {
        fn traitm(self) -> Self;
    }

    impl<T: Trait1> Trait2 for T {
        fn traitm(self) -> T { self }
    }

    pub struct Foo(pub bool);

    impl Foo {
        pub fn structfn(&self) -> bool {self.0}
    }

    fn main() {
        let t = Foo(true);
        t.traitm().struc
        t.traitm().traitf
    }";

    let f = TmpFile::new(src);
    let path = f.path();
    let cache = racer::FileCache::default();
    let session = racer::Session::new(&cache);
    let cursor1 = Coordinate { line: 24, column: 24 };
    let cursor2 = Coordinate { line: 25, column: 25 };
    let got1 = complete_from_file(&path, cursor1, &session).nth(0).unwrap();
    let got2 = complete_from_file(&path, cursor2, &session).nth(0).unwrap();
    println!("{:?}", got1);
    println!("{:?}", got2);
    assert_eq!(got1.matchstr, "structfn");
    assert_eq!(got2.matchstr, "traitfn");
}

#[test]
fn completes_iter_variable_methods() {
    let _lock = sync!();

    let modsrc = "
    pub trait Iterator {
        type Item;

        fn next(&mut self) -> Option<Self::Item>;
    }

    pub trait IntoIterator {
        type Item;

        type IntoIter: Iterator<Item=Self::Item>;

        fn into_iter(self) -> Self::IntoIter;
    }

    impl<I: Iterator> IntoIterator for I {
        type Item = I::Item;
        type IntoIter = I;

        fn into_iter(self) -> I {
            self
        }
    }

    impl<T> Iterator for IntoIter<T> {
        type Item = T;

        fn next(&mut self) -> Option<T> {}
    }

    pub enum Option<T> {
        None,
        Some(T)
    }
    ";

    let src = "
    pub mod mymod;
    use mymod::{Iterator, Option};
    use Option::{Some, None};

    struct St {
        pub item: StItem,
        pub used: bool
    }

    struct StItem {
        pub field: u32
    }

    impl Iterator for St {
        type Item: StItem;

        fn next(&mut self) -> Option<StItem> {
            if self.used {
                self.used = false;
                return Some(self.item);
            }
            None
        }
    }

    fn main()
    {
        let it = St {
            text: StItem { field: 22 },
            used: false
        };

        for item in it {
            item.fie~
        }
    }
    ";

    let dir = TmpDir::new();
    dir.write_file("mymod.rs", modsrc);
    let got = get_one_completion(src, Some(dir));
    assert_eq!(got.matchstr, "field");
}

#[test]
fn completes_for_vec_iter_field_and_method() {
    let _lock = sync!();

    let modsrc = "
    pub trait Iterator {
        type Item;

        fn next(&mut self) -> Option<Self::Item>;
    }

    pub trait IntoIterator {
        type Item;

        type IntoIter: Iterator<Item=Self::Item>;

        fn into_iter(self) -> Self::IntoIter;
    }

    impl<T> IntoIterator for Vec<T> {
        type Item = T;
        type IntoIter = IntoIter<T>;

        fn into_iter(mut self) -> IntoIter<T> {}
    }

    pub struct IntoIter<T> {}

    impl<T> Iterator for IntoIter<T> {
        type Item = T;

        fn next(&mut self) -> Option<T> {}
    }

    impl<I: Iterator> IntoIterator for I {
        type Item = I::Item;
        type IntoIter = I;

        fn into_iter(self) -> I {
            self
        }
    }

    pub struct Vec<T> {}

    pub enum Option<T> {
        None,
        Some(T)
    }
    ";
    let src = "
    pub mod mymod;
    use mymod::{Vec, IntoIter, IntoIterator, Option};
    use Option::{Some, None};

    struct St
    {
        stfield: i32,
    }

    impl St {
        pub fn stmethod(&self) -> u32 {2}
    }

    fn main()
    {
        let mut arr: Vec<St> = Vec::new();
        arr.push( St{stfield: 4} );

        for it in arr.iter()
        {
            it.stf
            it.stm
        }
    }
    ";

    let dir = TmpDir::new();
    dir.write_file("mymod.rs", modsrc);
    let path = dir.write_file("src.rs", src);
    let cache = racer::FileCache::default();
    let session = racer::Session::new(&cache);
    let cursor1 = Coordinate { line: 22, column: 18 };
    let got1 = complete_from_file(&path, cursor1, &session).nth(0).unwrap();
    println!("{:?}", got1);
    assert_eq!("stfield", got1.matchstr);
    let cursor2 = Coordinate { line: 23, column: 18 };
    let got2 = complete_from_file(&path, cursor2, &session).nth(0).unwrap();
    println!("{:?}", got2);
    assert_eq!("stmethod", got2.matchstr);
}

#[test]
fn completes_trait_methods_when_at_scope_end() {
    let _lock = sync!();

    let src = "
    mod sub {
        pub trait Trait {
            fn traitf() -> bool;
            fn traitm(&self) -> bool;
        }

        impl Trait for Foo {
            fn traitf() -> bool { false }
            fn traitm(&self) -> bool { true }
        }

        pub struct Foo(pub bool);
    }

    fn main() { // l16
        let t = sub::Foo(true);
        sub::Foo::traitf();
        t.traitm();
    }
    ";

    let f = TmpFile::new(src);
    let path = f.path();
    let cache = racer::FileCache::default();
    let session = racer::Session::new(&cache);
    let cursor1 = Coordinate { line: 18, column: 18 };
    let got1 = complete_from_file(&path, cursor1, &session).nth(0).unwrap();
    let cursor2 = Coordinate { line: 19, column: 11 };
    let got2 = complete_from_file(&path, cursor2, &session).nth(0).unwrap();
    println!("{:?}", got1);
    println!("{:?}", got2);
    assert_eq!(got1.matchstr, "traitf");
    assert_eq!(got2.matchstr, "traitm");
    assert_eq!(got1.contextstr, "fn traitf() -> bool");
    assert_eq!(got2.contextstr, "fn traitm(&self) -> bool");
}

#[test]
fn completes_for_type_alias() {
    let _lock = sync!();


    let src = "
    mod inner {
        pub type Alias = MyType;
        pub struct MyType;
        impl MyType {
            pub fn method(&self) {}
        }
    }

    fn foo() -> inner::Alias {
        inner::MyType
    }

    fn main() {
        foo().~
    }
    ";


    assert_eq!(get_all_completions(src, None)[0].matchstr, "method");
}

#[test]
fn follows_use() {
    let _lock = sync!();

    let src1 = "
    pub fn myfn() {}
    pub fn foo() {}
    ";
    let src = "
    use src1::{foo,myfn};
    mod src1;
    fn main() {
        myfn~();
    }
    ";

    let dir = TmpDir::new();
    dir.write_file("src1.rs", src1);
    let got = get_definition(src, Some(dir));
    assert_eq!(got.matchstr, "myfn");
    assert_eq!(got.contextstr, "pub fn myfn()");
}

#[test]
fn follows_use_in_braces() {
    let _lock = sync!();
    let src = "
    mod foo {
        pub fn myfn() {}
        pub fn second() {}
    }

    fn main() {
        use foo::{
            myfn, 
            second
        };
        
        my~fn();
    }
    ";

    let got = get_definition(src, None);
    assert_eq!(got.matchstr, "myfn");
}

#[test]
fn follows_use_as() {
    let _lock = sync!();

    let src2 = "
    pub fn myfn() {}
    pub fn foo() {}
    ";
    let src = "
    use src2::myfn as myfoofn;
    mod src2;
    fn main() {
        my~foofn();
    }
    ";

    let dir = TmpDir::new();
    dir.write_file("src2.rs", src2);
    let got = get_definition(src, Some(dir));
    assert_eq!(got.matchstr, "myfoofn");
    assert_eq!(got.contextstr, "pub fn myfn()");
}

/// Verifies fix for https://github.com/racer-rust/racer/issues/753
#[test]
fn follows_use_as_in_braces() {
    let _lock = sync!();

    let src = "
        mod m {
        pub struct Wrapper {
            pub x: i32,
        }

        pub struct Second {
            pub y: i32,
        }
    }

    fn main() {
        use m::{Wrapper as Wpr, Second};
        let _ = W~pr { x: 1 };
    }
    ";

    let got = get_definition(src, None);
    assert_eq!(got.matchstr, "Wpr");
    assert_eq!(got.contextstr, "pub struct Wrapper");
}

#[test]
fn follows_use_glob() {
    let _lock = sync!();

    let src3 = "
    pub fn myfn() {}
    pub fn foo() {}
    ";
    let src = "
    use src3::*;
    mod src3;
    fn main() {
        my~fn();
    }
    ";
    let dir = TmpDir::new();
    dir.write_file("src3.rs", src3);
    let got = get_definition(src, Some(dir));
    assert_eq!(got.matchstr, "myfn");
}

#[test]
fn follows_multiple_use_globs() {
    let _lock = sync!();

    let src1 = "
    pub fn src1fn() {}
    ";
    let src2 = "
    pub fn src2fn() {}
    ";
    let src ="
    use multiple_glob_test1::*;
    use multiple_glob_test2::*;
    mod multiple_glob_test1;
    mod multiple_glob_test2;

    src~
    ";

    let dir = TmpDir::new();
    dir.write_file("multiple_glob_test1.rs", src1);
    dir.write_file("multiple_glob_test2.rs", src2);

    let mut has_1 = false;
    let mut has_2 = false;
    let completions = get_all_completions(src, Some(dir));
    for m in completions {
        if m.matchstr == "src1fn" { has_1 = true; }
        if m.matchstr == "src2fn" { has_2 = true; }
    }
    assert!(has_1 && has_2);
}

#[test]
fn single_import_shadows_glob_import() {
    let _lock = sync!();

    let src = "
    use shadowed::*;
    use shadower::Foo;

    mod shadowed {
        pub struct Foo;
    }

    mod shadower {
        pub struct Foo;
    }

    fn main() {
        Foo~;
    }
    ";
    let got = get_definition(src, None);
    assert_eq!(got.matchstr, "Foo");
    println!("{}", got.filepath.display());
    println!("{}", got.point);
    assert_eq!(got.coords, Some(Coordinate { line: 10, column: 19 }));
}

#[test]
fn follows_use_self() {
    let _lock = sync!();

    let src ="
    use foo::use_self_test::{self, bar};

    mod foo {
        pub mod use_self_test {
            pub fn bar() {}
        }
    }

    use_s~
    ";

    let completions = get_all_completions(src, None);
    assert!(completions.into_iter().any(|m| m.matchstr == "use_self_test"));

    let src ="
    use use_self_test::self;

    mod use_self_test {
    }

    use_s~
    ";

    let completions = get_all_completions(src, None);
    assert!(completions.into_iter().any(|m| m.matchstr == "use_self_test"));
}

/// This test addresses https://github.com/racer-rust/racer/issues/645 by
/// confirming that racer will not return duplicate results for a module.
#[test]
fn completes_mod_exactly_once() {
    let _lock = sync!();
    let src = "
    mod sample {
        pub struct Bar;
    }

    mod happy {
        use sample;

        fn do_things(bar: sampl~e::Bar) {
            
        }
    }
    ";

    let got = get_only_completion(src, None);
    assert_eq!(got.matchstr, "sample");
    assert_eq!(got.mtype, MatchType::Module);
}

/// This test verifies that any result deduplication techniques
/// are robust enough to avoid deduplication of multiple results
/// which happen to share a match string.
#[test]
fn completes_mod_and_local_with_same_name() {
    let _lock = sync!();
    let src = "
    mod sample {
        pub struct Bar;
    }

    mod happy {
        use sample;

        fn do_things(bar: sample::Bar) {
            let sample = bar;
            let other = sampl~e::Bar;
        }
    }
    ";

    let got = get_all_completions(src, None);
    assert_eq!(got.len(), 2);
    assert_eq!(got[0].matchstr, "sample");
    assert_eq!(got[1].matchstr, "sample");
}

#[test]
fn completes_out_of_order_mod_use_with_same_fn_name_as_mod() {
    let _lock = sync!();

    let src = "
    use foo::foo;

    mod foo {
        pub fn foo() {}
    }

    fn main() {
        f~
    }";

    let mut has_module = false;
    let mut has_function = false;
    let completions = get_all_completions(src, None);
    for m in completions {
        match (&*m.matchstr, m.mtype) {
            ("foo", MatchType::Module) => has_module = true,
            ("foo", MatchType::Function) => has_function = true,
            _ => (),
        }
    }
    assert!(has_module && has_function);
}

#[test]
fn ignores_self_referential_unresolved_import() {
    let _lock = sync!();

    let src = "use foo::foo;f~";

    let completions = get_all_completions(src, None);
    assert!(!completions.iter().any(|m| m.matchstr == "foo"));
}

#[test]
fn ignores_self_referential_unresolved_import_long() {
    let _lock = sync!();

    let src = "use foo::bar::foo;f~";

    let completions = get_all_completions(src, None);
    assert!(!completions.iter().any(|m| m.matchstr == "foo"));
}

#[test]
fn ignores_self_referential_unresolved_imports() {
    let _lock = sync!();

    let src = "
    use foo::bar;
    use bar::baz;
    use baz::foo;
    f~";

    let completions = get_all_completions(src, None);
    assert!(!completions.iter().any(|m| m.matchstr == "foo"));
}

#[test]
fn ignores_self_referential_unresolved_imports_across_modules() {
    let _lock = sync!();

    let src = "
    use foo::bar;

    mod foo {
        pub use super::bar;
    }
    b~";

    let completions = get_all_completions(src, None);
    assert!(!completions.iter().any(|m| m.matchstr == "bar"));
}

#[test]
fn finds_external_mod_docs() {
    let _lock = sync!();

    let src1 = "// Copyright notice

//! The mods multiline
//! documentation
    ";
    let src = "
    mod external_mod;
    use external_mod;

    fn main() {
        external_mod~
    }
    ";

    let dir = TmpDir::new();
    dir.write_file("external_mod.rs", src1);
    let got = get_one_completion(src, Some(dir));
    assert_eq!("external_mod", got.matchstr);
    assert_eq!("The mods multiline\ndocumentation", got.docs);
}

#[test]
fn finds_external_struct_docs() {
    let _lock = sync!();

    let src1 = "
    /// Orange
    /// juice
    pub struct Apple {
        pub a: u8,
    }";
    let src = "
    use external_struct::Apple;
    mod external_struct;

    fn main() {
        Apple~
    }";

    let dir = TmpDir::new();
    dir.write_file("external_struct.rs", src1);
    let got = get_one_completion(src, Some(dir));
    assert_eq!("Apple", got.matchstr);
    assert_eq!("Orange\njuice", got.docs);
}

#[test]
fn finds_external_fn_docs() {
    let _lock = sync!();

    let src1 = "
    /// Orange
    /// juice

    pub fn apple() {
        let x = 1;
    }";
    let src = "
    use external_fn::apple;
    mod external_fn;

    fn main() {
        apple~
    }";

    let dir = TmpDir::new();
    dir.write_file("external_fn.rs", src1);
    let got = get_one_completion(src, Some(dir));
    assert_eq!("apple", got.matchstr);
    assert_eq!("Orange\njuice", got.docs);
}

#[test]
fn keeps_newlines_in_external_mod_doc() {
    let _lock = sync!();

    // issue 683: do not remove newlines inside of mod-doc
    let src1 = "// Copyright notice

//! The mods multiline documentation
//!
//! with an empty line
    ";
    let src = "
    mod external_mod;
    use external_mod;

    fn main() {
        external_mod~
    }
    ";

    let dir = TmpDir::new();
    dir.write_file("external_mod.rs", src1);
    let got = get_one_completion(src, Some(dir));
    assert_eq!("external_mod", got.matchstr);
    assert_eq!("The mods multiline documentation\n\nwith an empty line", got.docs);
}

/// Addresses https://github.com/racer-rust/racer/issues/618
#[test]
fn always_get_all_doc_lines() {
    let _lock = sync!();

    let src = "
/// Orange
/// juice
pub fn apple() {
    app~le()
}";

    let got = get_only_completion(src, None);
    assert_eq!("apple", got.matchstr);
    assert_eq!("Orange\njuice", got.docs);
}

/// Addresses https://github.com/racer-rust/racer/issues/594
#[test]
fn find_complete_docs_with_parentheses_on_last_line() {
    let _lock = sync!();

    let src = "
/// Hello world
/// (quux)
pub fn foo() {}

pub fn bar() {
    fo~o()
}
";

    let got = get_only_completion(src, None);
    assert_eq!("foo", got.matchstr);
    assert_eq!("Hello world\n(quux)", got.docs);
}

#[test]
fn follows_use_local_package() {
    let _lock = sync!();

    let src = "
    extern crate fixtures;

    use fixtures::~
    ";

    within_test_project(|| {
        let got = get_one_completion(src, None);
        assert_eq!(got.matchstr, "foo");
    })
}

#[test]
fn completes_struct_field_via_assignment() {
    let _lock = sync!();

    let src = "
    struct Point {
        /// The first item.
        first: f64,
        second: f64
    }

    let var = Point {first: 35, second: 22};
    var.f~
    ";

    let got = get_one_completion(src, None);
    assert_eq!(got.matchstr, "first");
    assert_eq!("The first item.", got.docs);
}

#[test]
fn finds_defn_of_struct_field() {
    let _lock = sync!();

    let src = "
    struct Point {
        /// The first item.
        first: f64,
        second: f64
    }

    let var = Point {first: 35, second: 22};
    var.f~irst
    ";

    let got = get_definition(src, None);
    assert_eq!(got.matchstr, "first");
    assert_eq!("The first item.", got.docs);
}

#[test]
fn finds_impl_fn() {
    let _lock = sync!();

    let src = "
    struct Foo;
    impl Foo {
        fn new() {}
    }

    Foo::n~ew();
    ";

    let got = get_definition(src, None);
    assert_eq!(got.matchstr, "new");
}

#[test]
fn follows_use_to_inline_mod() {
    let _lock = sync!();

    let src = "
    use foo::myfn;
    mod foo {
        pub fn myfn() {}
    }

    fn main() {
        m~yfn();
    }
    ";

    let got = get_definition(src, None);
    assert_eq!(got.matchstr, "myfn");
}

#[test]
fn struct_field_scalar_primitive_types() {
    let _lock = sync!();

    let src = "
    struct Foo<'a> {
        reference: &'a u8,
        array: [u8; 5],
        slice: &'a [u8],
    }

    fn foo(x: Foo) {
        x.~
    }
    ";

    let completions = get_all_completions(src, None);
    assert_eq!(completions.len(), 3);

    for completion in completions {
        println!("match: {:?}", completion);
        let expected = match completion.matchstr.as_ref() {
            "reference" => "&u8",
            "array" => "[u8; 5]",
            "slice" => "&[u8]",
            _ => panic!("unexpected match from Foo struct ({})", completion.matchstr)
        };

        assert_eq!(completion.contextstr, expected);
    }
}

#[test]
fn finds_enum() {
    let _lock = sync!();

    let src = "
    enum MyEnum {
        One, Two
    }

    fn myfn(e: M~yEnum) {}
    ";

    let got = get_definition(src, None);
    assert_eq!(got.matchstr, "MyEnum");
}

#[test]
fn finds_type() {
    let _lock = sync!();

    let src = "
    type SpannedIdent = Spanned<Ident>
    S~pannedIdent;
    ";

    let got = get_definition(src, None);
    assert_eq!(got.matchstr, "SpannedIdent");
}

#[test]
fn finds_trait() {
    let _lock = sync!();

    let src = "
    pub trait MyTrait<E: Clone> {}
    M~yTrait
    ";

    let got = get_definition(src, None);
    assert_eq!(got.matchstr, "MyTrait");
    assert_eq!(got.contextstr, "pub trait MyTrait<E: Clone>");
}

#[test]
fn finds_macro() {
    let _lock = sync!();

    let src = "
    macro_rules! my_macro {
        () => {}
    }
    m~y_macro!();
    ";

    let got = get_definition(src, None);
    assert_eq!(got.matchstr, "my_macro!");
}

#[test]
fn finds_extern_crate() {
    let _lock = sync!();

    let src = "
    extern crate fixtures;
    f~ixtures
    ";

    within_test_project(|| {
        let got = get_definition(src, None);
        assert_eq!(got.matchstr, "fixtures");
    })
}

#[test]
fn finds_fn_arg() {
    let _lock = sync!();

    let src = "
    fn myfn(myarg: &str) {
         my~arg
    }
    ";

    let got = get_definition(src, None);
    assert_eq!(got.matchstr, "myarg");
}

#[test]
fn finds_fn_arg_in_incomplete_fn() {
    let _lock = sync!();

    let src = "
    fn myfn(myarg: &str) {
         my~arg
    ";

    let got = get_definition(src, None);
    assert_eq!(got.matchstr, "myarg");
}

#[test]
fn finds_inline_fn() {
    let _lock = sync!();

    let src = "
    #[inline]
    fn contains<'a>(&needle: &'a str)
        -> bool {
    }

    conta~ins();
    ";

    let got = get_definition(src, None);
    assert_eq!(got.matchstr, "contains");
    assert_eq!(got.contextstr, "fn contains<'a>(&needle: &'a str) -> bool");
}

#[test]
fn follows_self_use() {
    let _lock = sync!();

    let modsrc = "
    pub use self::src4::{Foo,myfn};
    pub mod src4;
    ";
    let src4 = "
    struct Foo;
    pub fn myfn() {}
    ";
    let src = "
    use mymod::{Foo,myfn};
    pub mod mymod;

    fn main() {
        my~fn();
    }
    ";

    let dir = TmpDir::new();
    let mymod = TmpDir::with_path(dir.path().join("mymod"));
    mymod.write_file("mod.rs", modsrc);
    let src4path = mymod.write_file("src4.rs", src4);
    let got = get_definition(src, Some(dir));
    assert_eq!(got.matchstr, "myfn");
    assert_eq!(src4path, got.filepath);
    assert_eq!(28, got.point);
}

#[test]
fn finds_nested_submodule_file() {
    let _lock = sync!();

    let sub3src = "
    pub fn myfn() {}
    ";
    let src = "
    pub mod sub1 {
        pub mod sub2 {
            pub mod sub3;
        }
    }
    sub1::sub2::sub3::m~yfn();
    ";

    let dir = TmpDir::new();
    let sub2name = dir.path().join("sub1").join("sub2");
    let _sub2dir = TmpDir::with_path(&sub2name);
    let src3 = TmpFile::with_path(&sub2name.join("sub3.rs"), sub3src);
    let got = get_definition(src, Some(dir));
    assert_eq!(got.matchstr, "myfn");
    assert_eq!(src3.path(), got.filepath);
}

#[test]
fn follows_super_in_sub_module() {
    let _lock = sync!();

    let src = "
    pub fn iamhere() { }
    mod inner { pub use super::ia~mhere; }
    ";

    let got = get_definition(src, None);
    assert_eq!("iamhere", got.matchstr);
}

#[test]
fn follows_super_in_local_sub_module() {
    let _lock = sync!();

    let src = "
    mod inner {
      pub fn iamhere() { }
      mod inner2 { pub use super::iamh~ere; }
    }
    ";

    let got = get_definition(src, None);
    assert_eq!("iamhere", got.matchstr);
}

#[test]
fn follows_use_to_impl() {
    let _lock = sync!();

    let modsrc = "
    pub struct Foo;
    impl Foo {       // impl doesn't need to be 'pub'
        pub fn new() -> Foo {
            Foo
        }
    }
    ";
    let src = "
    use mymod::{Foo};
    mod mymod;
    fn main() {
        Foo::n~ew();
    }
    ";

    let dir = TmpDir::new();
    let mod_path = dir.write_file("mymod.rs", modsrc);
    let got = get_definition(src, Some(dir));
    assert_eq!(got.matchstr, "new");
    assert_eq!(90, got.point);
    assert_eq!(mod_path, got.filepath);
}

#[test]
fn finds_templated_impl_fn() {
    let _lock = sync!();

    let src = "
    struct Foo<T>;
    impl<T> Foo<T> {
        fn new() {}
    }

    Foo::n~ew();
    ";

    let got = get_definition(src, None);
    assert_eq!(got.matchstr, "new");
}

#[test]
fn follows_fn_to_method() {
    let _lock = sync!();

    let src = "
    struct Foo<T>;
    impl<T> Foo<T> {
        fn new() -> Foo<T> {}
        fn mymethod(&self) {}
    }

    fn main() {
        let v = Foo::new();
        v.my~
    }
    ";

    let got = get_one_completion(src, None);
    assert_eq!("mymethod", got.matchstr);
}

#[test]
fn simple_struct_contextstr() {
    let _lock = sync!();

    let src = "
    struct Foo<T>;

    fn myfn() {
        let x: Foo~
    }
    ";

    let got = get_one_completion(src, None);
    assert_eq!(got.contextstr, "struct Foo<T>;");
}

#[test]
fn struct_contextstr() {
    let _lock = sync!();

    let src = "
    struct
        Foo<T> {
        pub fn foo1();
    }

    fn myfn() {
        let x: Foo~
    }
    ";

    let got = get_one_completion(src, None);
    assert_eq!(got.contextstr, "struct Foo<T>");
}

#[test]
fn follows_arg_to_method() {
    let _lock = sync!();

    let src = "
    struct Foo<T>;
    impl<T> Foo<T> {
        fn mymethod(&self) {}
    }

    fn myfn(v: &Foo) {
        v.my~
    }
    ";

    let got = get_one_completion(src, None);
    assert_eq!("mymethod", got.matchstr);
}

#[test]
fn follows_arg_to_enum_method() {
    let _lock = sync!();

    let src = "
    enum Foo<T> {
       EnumVal
    }
    impl<T> Foo<T> {
        fn mymethod(&self) {}
    }

    fn myfn(v: &Foo) {
        v.my~
    }
    ";

    let got = get_one_completion(src, None);
    assert_eq!("mymethod", got.matchstr);
}

#[test]
fn finds_enum_static_method() {
    let _lock = sync!();
    let src = "
    enum Foo {
        Bar,
        Baz
    }

    impl Foo {
        pub fn make_baz() -> Self {
            Foo::Baz
        }
    }

    fn myfn() -> Foo {
        Foo::ma~ke_baz()
    }
    ";

    let got = get_only_completion(src, None);
    assert_eq!("make_baz", got.matchstr);
    assert_eq!(MatchType::Function, got.mtype);
}

#[test]
fn finds_enum_variants_first() {
    let _lock = sync!();
    let src = "
    enum Foo {
        Bar,
        Baz
    }

    impl Foo {
        pub fn amazing() -> Self {
            Foo::Baz
        }
    }

    fn myfn() -> Foo {
        Foo::~Bar
    }
    ";

    let got = get_all_completions(src, None);
    assert_eq!(3, got.len());
    assert_eq!("Bar", got[0].matchstr);
    assert_eq!("Baz", got[1].matchstr);
    assert_eq!("amazing", got[2].matchstr);
}

#[test]
fn follows_let_method_call() {
    let _lock = sync!();

    let src = "
    struct Foo;
    struct Bar;
    impl Foo {
        fn mymethod(&self) -> Bar {}
    }
    impl Bar {
        fn mybarmethod(&self) -> Bar {}
    }

    fn myfn(v: &Foo) {
        let f = v.mymethod();
        f.my~
    }
    ";

    let got = get_one_completion(src, None);
    assert_eq!("mybarmethod", got.matchstr);
}

#[test]
fn follows_chained_method_call() {
    let _lock = sync!();

    let src = "
    struct Foo;
    struct Bar;
    impl<T> Foo<T> {
        fn mymethod(&self) -> Bar {}
    }
    impl<T> Bar<T> {
        fn mybarmethod(&self) -> Bar {}
    }

    fn myfn(v: &Foo) {
        v.mymethod().my~
    }
    ";

    let got = get_one_completion(src, None);
    assert_eq!("mybarmethod", got.matchstr);
}

#[test]
fn follows_chained_method_call_returning_self() {
    let _lock = sync!();

    let src = "
    struct Foo;
    impl Foo {
        fn mymethod(&self) {}
        fn new() -> Self {}
    }

    Foo::new().~
    ";

    let got = get_only_completion(src, None);
    assert_eq!("mymethod", got.matchstr);
}

#[test]
fn follows_chained_method_call_on_new_line() {
    let _lock = sync!();

    let src = "
    struct Foo;
    impl Foo {
        fn mymethod(&self) {}
        fn new() -> Self {}
    }

    Foo::
    // comment
    new()
    .~
    ";

    let got = get_only_completion(src, None);
    assert_eq!("mymethod", got.matchstr);
}

#[test]
fn discards_inner_fns() {
    let _lock = sync!();

    let src = "
    struct Foo;
    impl<T> Foo<T> {
        fn mymethod(&self) -> Bar {
            fn inner() {
            }
        }
    }

    fn myfn(v: &Foo) {
        v.i~
    }
    ";

    let got = get_all_completions(src, None);
    assert!(got.is_empty(), "should not match inner function");
}

#[test]
fn differentiates_type_and_value_namespaces() {
    let _lock = sync!();

    let src = "
    enum MyEnum{ Foo }
    struct Foo;
    impl Foo { pub fn new() -> Foo {} }
    let l = Foo::n~ew();
    ";

    let got = get_definition(src, None);
    println!("{}", got.matchstr);
    println!("{:?}", got.mtype);
    assert_eq!("new", got.matchstr);
}

#[test]
fn follows_self_to_method() {
    let _lock = sync!();

    let src = "
    struct Foo;
    impl Bar for Foo {
        pub fn method(self) {
        }

        pub fn another_method(self, feio: uint) {
            self.met~hod()
        }
    }";

    let got = get_definition(src, None);
    assert_eq!("method", got.matchstr);
}

#[test]
#[ignore]
fn follows_self_to_method_when_call_on_new_line() {
    let _lock = sync!();

    let src = "
    struct Foo;
    impl Bar for Foo {
        pub fn method(self) -> Foo {
        }

        pub fn another_method(self, feio: uint) {
            self.method()
                .met~hod()
        }
    }";

    let got = get_definition(src, None);
    assert_eq!("method", got.matchstr);
}

#[test]
fn follows_self_to_trait_method() {
    let _lock = sync!();

    let src = "
    trait Bar {
        pub fn method(self) {
        }
        pub fn another_method(self) {
            self.met~hod()
        }
    }";

    let got = get_definition(src, None);
    assert_eq!("method", got.matchstr);
}

#[test]
fn finds_trait_method() {
    let _lock = sync!();

    let src = "
    pub trait MyTrait {
        fn op(self);
        fn trait_method(self){}
    }

    struct Foo;
    impl MyTrait for Foo {
        fn op(self) {
            self.trait~_method();
        }
    }";

    let got = get_definition(src, None);
    assert_eq!("trait_method", got.matchstr);
}

#[test]
fn finds_field_type() {
    let _lock = sync!();

    let src = "
    pub struct Blah { subfield: uint }

    pub struct Foo {
        myfield : Blah
    }

    let f = Foo{ myfield: Blah { subfield: 3}};
    f.myfield.subfi~eld
    ";

    let got = get_definition(src, None);
    assert_eq!("subfield", got.matchstr);
}

#[test]
fn finds_tuple_struct_field_type() {
    let _lock = sync!();

    let src = "
    pub struct Blah(Foo);

    pub struct Foo {
        bar: usize,
    }

    let f = Blah(Foo { bar: 3 });
    f.0.b~ar
    ";

    let got = get_definition(src, None);
    assert_eq!("bar", got.matchstr);
}

#[test]
fn finds_a_generic_retval_from_a_function() {
    let _lock = sync!();

    let src = "
    pub struct Blah { subfield: uint }
    pub struct Foo<T> {
        myfield: T
    }
    fn myfn() -> Foo<Blah> {}
    myfn().myfield.subfi~eld
    ";

    let got = get_definition(src, None);
    assert_eq!("subfield", got.matchstr);
}

#[test]
fn handles_an_enum_option_style_return_type() {
    let _lock = sync!();

    let src = "
    pub struct Blah { subfield: uint }
    pub enum MyOption<T> {
        MySome(T),
        MyNone
    }
    impl MyOption<T> {
         pub fn unwrap(&self) -> T {}
    }
    fn myfn() -> MyOption<Blah> {}
    let s = myfn();
    s.unwrap().sub~field
    ";

    let got = get_definition(src, None);
    assert_eq!("subfield", got.matchstr);
}

#[test]
fn finds_definition_of_const() {
    let _lock = sync!();

    let src = "
    pub const MYCONST:uint = 3;
    MYC~ONST
    ";

    let got = get_definition(src, None);
    assert_eq!("MYCONST", got.matchstr);
}

#[test]
fn finds_definition_of_static() {
    let _lock = sync!();

    let src = "
    pub static MYSTATIC:uint = 3;
    MYS~TATIC
    ";

    let got = get_definition(src, None);
    assert_eq!("MYSTATIC", got.matchstr);
}

#[test]
fn handles_dotdot_before_searchstr() {
    let _lock = sync!();

    let src = "
    static MYLEN:uint = 30;
    let f = [0i32, ..M~YLEN];
    ";

    let got = get_definition(src, None);
    assert_eq!("MYLEN", got.matchstr);
}

#[test]
#[ignore]
fn finds_definition_of_lambda_argument() {
    let _lock = sync!();

    let src = "
    fn myfn(&|int|) {}
    myfn(|a|~a+3);
    ";

    let got = get_definition(src, None);
    assert_eq!("a", got.matchstr);
}

#[test]
fn finds_definition_of_let_tuple() {
    let _lock = sync!();

    let src = "
    let (a, b) = (2,3);
    ~a
    ";

    let got = get_definition(src, None);
    assert_eq!("a", got.matchstr);
}

#[test]
fn finds_type_of_tuple_member_via_let_type() {
    let _lock = sync!();

    let src = "
    pub struct Blah { subfield: uint }
    let (a, b): (uint, Blah);
    b.subfi~eld
    ";

    let got = get_definition(src, None);
    assert_eq!("subfield", got.matchstr);
}

#[test]
fn finds_type_of_tuple_member_via_let_expr() {
    let _lock = sync!();

    let src = "
    pub struct Blah { subfield: uint }
    let (a, b) = (3, Blah{subfield:3});
    b.subfi~eld
    ";

    let got = get_definition(src, None);
    assert_eq!("subfield", got.matchstr);
}

#[test]
fn finds_type_of_struct_member_via_let_expr() {
    let _lock = sync!();

    let src = "
    pub struct Blah { subfield: uint }
    pub struct Foo { field: Blah }

    let Foo { ref field } = Foo { field: Blah { subfield: 1 }};
    field.subfi~eld
    ";

    let got = get_definition(src, None);
    assert_eq!("subfield", got.matchstr);
}

#[test]
fn finds_type_of_tuple_member_via_fn_retval() {
    let _lock = sync!();

    let src = "
    pub struct Blah { subfield: uint }
    fn myfn() -> (uint, Blah) {}
    let (a, b) = myfn();
    b.subfi~eld
    ";

    let got = get_definition(src, None);
    assert_eq!("subfield", got.matchstr);
}

#[test]
fn finds_type_of_tuple_member_in_fn_arg() {
    let _lock = sync!();

    let src = "
    pub struct Blah { subfield: uint }
    fn myfn(a: uint, (b, c): (uint, Blah)) {
        c.s~ubfield
    }
    ";

    let got = get_definition(src, None);
    assert_eq!("subfield", got.matchstr);
}

#[test]
fn finds_namespaced_enum_variant() {
    let _lock = sync!();

    let src = "
    pub enum Blah { MyVariant }
    Blah::MyVa~riant
    ";

    let got = get_definition(src, None);
    assert_eq!("MyVariant", got.matchstr);
}

#[test]
fn finds_glob_imported_enum_variant() {
    let _lock = sync!();

    let src = "
    use self::Blah::*;
    pub enum Blah { MyVariant, MyVariant2 }
    MyVa~riant
    ";

    let got = get_definition(src, None);
    assert_eq!("MyVariant", got.matchstr);
}

#[test]
fn finds_enum_variant_through_recursive_glob_imports() {
    let _lock = sync!();

    let src = "
    use foo::*;
    use Bar::*;

    mod foo {
        pub enum Bar { MyVariant, MyVariant2 }
    }
    MyVa~riant
    ";

    let got = get_definition(src, None);
    assert_eq!("MyVariant", got.matchstr);
}

#[test]
#[ignore]
fn uses_generic_arg_to_resolve_trait_method() {
    let _lock = sync!();

    let src = "
    pub trait MyTrait {
        fn trait_method(self){}
    }
    pub fn doit<T:MyTrait>(stream: &mut T) {
        T.trait_met~hod
    }
    ";

    let got = get_definition(src, None);
    assert_eq!("trait_method", got.matchstr);
}

#[test]
fn destructures_a_tuplestruct() {
    let _lock = sync!();

    let src = "
    pub struct Blah { subfield: uint }
    pub struct TupleStruct(Blah);
    let TupleStruct(var) = TupleStruct(Blah{subfield:35});
    var.su~bfield
    ";

    let got = get_definition(src, None);
    assert_eq!("subfield", got.matchstr);
}

#[test]
fn destructures_a_tuplestruct_with_generic_arg() {
    let _lock = sync!();

    let src = "
    pub struct Blah { subfield: uint }
    pub struct TupleStruct<T>(T);
    let a : TupleStruct<Blah> = TupleStruct(Blah{subfield:35});
    let TupleStruct(var) = a;
    var.su~bfield
    ";

    let got = get_definition(src, None);
    assert_eq!("subfield", got.matchstr);
}

#[test]
fn finds_if_let_ident_defn() {
    let _lock = sync!();

    let src = "
    if let MyOption(myvar) = myvar {
        myvar~
    }
    ";

    let got = get_only_completion(src, None);
    assert_eq!("myvar", got.matchstr);
}

#[test]
fn doesnt_find_if_let_if_not_in_the_subscope() {
    let _lock = sync!();

    let src = "
    let myvar = 3u32;
    if let MyOption(myvar) = myvar {
        myvar
    }
    my~var
    ";

    let got = get_definition(src, None);
    assert_eq!("myvar", got.matchstr);
    assert_eq!(9, got.point);
}

#[test]
fn finds_rebound_var_in_iflet() {
    let _lock = sync!();

    let src = "
    let o: MyOption<Blah>;
    if let MyOption::MySome(o) = o {
        ~o
    }
    ";

    let got = get_definition(src, None);
    assert_eq!(56, got.point);
}

#[test]
fn handles_if_let() {
    let _lock = sync!();

    let src = "
    pub struct Blah { subfield: uint }
    pub enum MyOption<T> {
        MySome(T),
        MyNone
    }
    let o: MyOption<Blah>;
    if let MyOption::MySome(a) = o {
        a.sub~field
    }
    ";

    let got = get_definition(src, None);
    assert_eq!("subfield", got.matchstr);
}

#[test]
fn handles_if_let_as_expression() {
    let _lock = sync!();

    let src = "
    pub struct Blah { subfield: uint }
    pub enum MyOption<T> {
        MySome(T),
        MyNone
    }
    let o: MyOption<Blah>;
    let foo = if let MyOption::MySome(a) = o { // iflet is an expression
        a.sub~field
    };
    ";

    let got = get_definition(src, None);
    assert_eq!("subfield", got.matchstr);
}

#[test]
fn finds_match_arm_var() {
    let _lock = sync!();

    let src = "
    match foo {
       Some(a) => ~a
    ";

    let got = get_definition(src, None);
    assert_eq!("a", got.matchstr);
}

#[test]
fn finds_match_arm_var_in_scope() {
    let _lock = sync!();

    let src = "
    match foo {
       Some(a) => { ~a }
    ";

    let got = get_definition(src, None);
    assert_eq!("a", got.matchstr);
}

#[test]
fn finds_match_arm_enum() {
    let _lock = sync!();

    let src = "
    enum MyEnum {
        Foo,
        Bar
    }
    match foo {
       MyEnum::Foo~ => 1,
       MyEnum::Bar => 2
    ";

    let got = get_definition(src, None);
    assert_eq!("Foo", got.matchstr);
}

#[test]
fn finds_match_arm_var_with_nested_match() {
    let _lock = sync!();

    let src = "
    match foo {
       bar => {something}
       Some(a) => {
               let b = match blah {
                           None => ()
               }
               ~a
       }
    ";

    let got = get_definition(src, None);
    assert_eq!("a", got.matchstr);
}

#[test]
fn gets_type_via_match_arm() {
    let _lock = sync!();

    let src = "
    pub struct Blah { subfield: uint }
    pub enum MyOption<T> {
        MySome(T),
        MyNone
    }
    let o: MyOption<Blah>;
    match o {
        MyOption::MySome(a) => a.subfi~eld
    ";

    let got = get_definition(src, None);
    assert_eq!("subfield", got.matchstr);
}

#[test]
fn handles_default_arm() {
    let _lock = sync!();

    let src = "
    let o: MyOption<Blah>;
    match o {
        Foo => { }
        _ => ~o
    }
    ";

    let got = get_definition(src, None);
    assert_eq!("o", got.matchstr);
    assert_eq!(9, got.point);
}

#[test]
fn doesnt_match_rhs_of_let_in_same_stmt() {
    let _lock = sync!();

    let src = "
    let a = 3;      // <--- should match this 'a'
    let a = ~a + 2;  // not this one
    ";

    let got = get_definition(src, None);
    assert_eq!("a", got.matchstr);
    assert_eq!(9, got.point);
}

#[test]
fn finds_unsafe_fn() {
    let _lock = sync!();

    let src = "
    unsafe fn foo() {}

    fn bar() {
        f~oo()
    }
    ";

    let got = get_definition(src, None);
    assert_eq!(got.matchstr, "foo");
    assert_eq!(got.point, 15);
}

#[test]
fn completes_methods_on_deref_type() {
    let _lock = sync!();

    let modsrc = "
    pub trait Deref {
        type Target: ?Sized;

        fn deref(&self) -> &Self::Target;
    }

    pub struct B {
        c: C,
    }

    pub struct C;

    pub trait GetOne {
        fn one(&self) -> u32 { 1u32 }
    }

    impl GetOne for C {}

    impl Deref for B {
        type Target = C;
        fn deref(&self) -> &C {
            &self.c
        }
    }
    ";
    let src = "
    mod mymod;
    use mymod::{B, C, GetOne};

    fn main() {
        let b: B = B{ c: C};
        b.o~
    }
    ";

    let dir = TmpDir::new();
    dir.write_file("mymod.rs", modsrc);
    let got = get_one_completion(src, Some(dir));
    assert_eq!(got.matchstr, "one");
}

#[test]
fn finds_type_of_struct_field_reference() {
    let _lock = sync!();

    let src = "
    struct Dolor { sit: u8 }

    struct Lorem<'a> { ipsum: &'a Dolor }

    impl<'a> Lorem<'a> {
        fn sit(&self) {
            let _ = self.ipsum.s~it;
        }
    }
    ";

    let got = get_definition(src, None);
    assert_eq!("sit", got.matchstr);
}

#[test]
fn finds_self_param_when_fn_has_generic_closure_arg() {
    let _lock = sync!();

    // issue #508
    let src = "
    struct MyOption;

    impl MyOption {
        // needs to find 'self' here to see it is a method
        pub fn map<U, F: FnOnce(T) -> U>(self, f: F) -> Option<U> {
        }
    }

    let a: MyOption;
    a.~map()
    ";

    let got = get_definition(src, None);
    assert_eq!("map", got.matchstr);
}

#[test]
fn completes_methods_on_deref_generic_type() {
    let _lock = sync!();

    let modsrc = "
    pub trait Deref {
        type Target: ?Sized;

        fn deref(&self) -> &Self::Target;
    }

    pub struct B<T> {
        c: T,
    }

    pub struct C;

    pub trait GetOne {
        fn one(&self) -> u32 { 1u32 }
    }

    impl GetOne for C {}

    impl<T> Deref for B<T> {
        type Target = T;
        fn deref(&self) -> &T {
            &self.c
        }
    }
    ";
    let src = "
    mod mymod;
    use mymod::{B, C, GetOne};

    fn main() {
        let b: B<C> = B{ c: C};
        b.o~
    }
    ";

    let dir = TmpDir::new();
    dir.write_file("mymod.rs", modsrc);
    let got = get_one_completion(src, Some(dir));
    assert_eq!(got.matchstr, "one");
}

#[test]
fn completes_multiple_use_bracket() {
    let _lock = sync!();

    // issue # 96
    // wo: without bracket, wi: with bracket
    let modfile = "
    pub struct StarWars {
        pub Vadar: u8,
    };
    pub struct StarTrek {
        pub Spock: u8,
    };";
    let srcwo = "
    mod modfile1;
    use modfile1::~S
    ";
    let srcwi = "
    mod modfile1;
    use modfile1::{~S
    ";

    let dir = TmpDir::new();
    dir.write_file("modfile1.rs", modfile);
    let gotwo = get_all_completions(srcwo, Some(dir));
    let dir = TmpDir::new();
    dir.write_file("modfile1.rs", modfile);
    let gotwi = get_all_completions(srcwi, Some(dir));

    assert_eq!(gotwo.len(), gotwi.len());
    for (wo, wi) in gotwo.into_iter().zip(gotwi) {
        assert_eq!(wo.matchstr, wi.matchstr);
    }
}

#[test]
fn completes_multiple_use_comma() {
    let _lock = sync!();

    // issue # 96
    // wo: without comma, wi: with comma
    let modfile = "
    pub struct StarWars {
        pub Kenobi: u8,
    };
    pub struct StarTrek {
        pub Spock: u8,
    };";
    let srcwo = "
    mod modfile2;
    use modfile2::~S
    ";
    let srcwi = "
    mod modfile2;
    use modfile2::{StarWars, ~S
    ";

    let dir = TmpDir::new();
    dir.write_file("modfile2.rs", modfile);
    let gotwo = get_all_completions(srcwo, Some(dir));
    let dir = TmpDir::new();
    dir.write_file("modfile2.rs", modfile);
    let gotwi = get_all_completions(srcwi, Some(dir));

    assert_eq!(gotwo.len(), gotwi.len());
    for (wo, wi) in gotwo.into_iter().zip(gotwi) {
        assert_eq!(wo.matchstr, wi.matchstr);
    }
}

#[test]
fn completes_multiple_use_newline() {
    let _lock = sync!();

    let src = "
    mod foo {
        pub struct Bar;

        pub fn myfn() {}
    }

    fn main() {
        use foo::{
            Bar,
            my~fn
        };

        myfn();
    }
    ";

    let got = get_all_completions(src, None);
    assert_eq!(got.len(), 1);
    assert_eq!(got[0].matchstr, "myfn");
}


#[test]
fn completes_trait_methods_in_trait_impl() {
    let _lock = sync!();

    let src = "
    mod sub {
        pub trait Trait {
            fn traitf() -> bool;
            fn traitm(&self) -> bool;
        }

        pub struct Foo(bool);

        impl Trait for Foo {
            fn traitf() -> bool { false }
            fn traitm~(&self) -> bool { true }
        }
    }
    ";

    let got = get_one_completion(src, None);
    assert_eq!(got.matchstr, "traitm");
    assert_eq!(got.contextstr, "fn traitm(&self) -> bool");
}

/// Check if user is offered a completion for a static function defined by a trait.
#[test]
fn completes_trait_fn_in_trait_impl() {
    let _lock = sync!();

    let src = "
    mod sub {
        pub trait Trait {
            fn traitf() -> bool;
            fn traitm(&self) -> bool;
        }

        pub struct Foo(bool);

        impl Trait for Foo {
            fn traitf~() -> bool { false }
            fn traitm(&self) -> bool { true }
        }
    }
    ";

    let got = get_one_completion(src, None);
    assert_eq!(got.matchstr, "traitf");
    assert_eq!(got.contextstr, "fn traitf() -> bool");
}

#[test]
fn completes_optional_trait_fn_in_trait_impl() {
    let _lock = sync!();

    let src = "
    mod sub {
        pub trait Trait {
            fn traitf() -> bool {
                true
            }
            
            fn traitm(&self) -> bool;
        }

        pub struct Foo(bool);

        impl Trait for Foo {
            fn traitf~() -> bool { false }
            fn traitm(&self) -> bool { true }
        }
    }
    ";

    let got = get_one_completion(src, None);
    assert_eq!(got.matchstr, "traitf");
    assert_eq!(got.contextstr, "fn traitf() -> bool");
}

/// Addresses https://github.com/racer-rust/racer/issues/680. In this case,
/// `sub` should not be interpreted as a method name; it didn't appear after
/// `fn` and therefore would need `Self::`, `self.` or another qualified name
/// to be syntactically valid.
#[test]
fn finds_mod_with_same_name_as_trait_method_in_sig() {
    let _lock = sync!();

    let src = "
    mod sub {
        pub struct Formatter;

        pub trait Fmt {
            fn sub(&self, f: &Formatter);
        }
    }

    struct Sample;

    impl sub::Fmt for Sample {
        fn sub(&self, f: &sub::Fo~rmatter) {

        }
    }
    ";

    let got = get_one_completion(src, None);
    assert_eq!(got.matchstr, "Formatter");
}

/// Also addresses issue #680.
#[test]
fn finds_mod_with_same_name_as_trait_method_in_body() {
    let _lock = sync!();

    let src = "
    mod sub {
        pub struct Formatter;

        pub trait Fmt {
            fn sub(&self) -> sub::Formatter;
        }
    }

    struct Sample;

    impl sub::Fmt for Sample {
        fn sub(&self) -> sub::Formatter {
            sub::Fo~rmatter
        }
    }
    ";

    let got = get_one_completion(src, None);
    assert_eq!(got.matchstr, "Formatter");
}

/// Also addresses #680
#[test]
fn finds_fmt_formatter() {
    let _lock = sync!();
    let src = r#"
    use std::fmt;

    struct Foo;

    impl fmt::Display for Foo {
        fn fmt(&self, f: &mut fmt::Formatt~er) -> fmt::Result {
            write!(f, "Hello")
        }
    }
    "#;

    let got = get_all_completions(src, None);
    assert!(!got.is_empty());
    assert_eq!(got[0].matchstr, "Formatter");
}

/// Also addresses #680
#[test]
fn finds_fmt_method() {
    let _lock = sync!();
    let src = r#"
    use std::fmt;

    struct Foo;

    impl fmt::Display for Foo {
        fn fm~t(&self, f: &mut fmt::Formatter) -> fmt::Result {
            write!(f, "Hello")
        }
    }
    "#;

    let got = get_only_completion(src, None);
    assert_eq!(got.matchstr, "fmt");
    assert_eq!(got.mtype, MatchType::Function);
}

#[test]
fn finds_field_with_same_name_as_method() {
    let _lock = sync!();

    let src = "
    struct Foo { same_name: uint }
    impl Foo { fn same_name(&self){} }
    let a: Foo;
    a.same_na~me;
    ";

    let got = get_definition(src, None);
    assert_eq!("same_name", got.matchstr);
    assert_eq!(MatchType::StructField, got.mtype);
}

#[test]
fn finds_method_with_same_name_as_field() {
    let _lock = sync!();

    let src = "
    struct Foo { same_name: uint }
    impl Foo { fn same_name(&self){}}
    let a: Foo;
    a.same_na~me();
    ";

    let got = get_definition(src, None);
    assert_eq!("same_name", got.matchstr);
    assert_eq!(MatchType::Function, got.mtype);
}

#[test]
fn finds_self() {
    let _lock = sync!();

    let src = "
    struct Foo;
    impl Foo {
        fn foo() {
            Se~lf
        }
    }
    ";

    let got = get_definition(src, None);
    assert_eq!("Foo", got.matchstr);
}

#[test]
fn finds_self_referenced_functions() {
    let _lock = sync!();

    let src = "
    struct Foo;
    impl Foo {
        fn foo() {
            Self::myfun~ction
        }
        fn myfunction() {}
    }
    ";

    let got = get_definition(src, None);
    assert_eq!("myfunction", got.matchstr);
}

#[test]
fn closure_bracket_scope() {
    let _lock = sync!();

    let src = "
    fn main() {
        let y = Some(5);
        y.map(| x | { x~ } );
    }
    ";

    let got = get_definition(src, None);
    assert_eq!("x", got.matchstr);
    assert_eq!("| x |", got.contextstr);
}

#[test]
fn closure_bracket_scope_multiple_args() {
    let _lock = sync!();

    let src = "
    fn main() {
        let y = Some(5);
        y.map(| x,y,z,u | { x~ } );
    }
    ";

    let got = get_definition(src, None);
    assert_eq!("x", got.matchstr);
    assert_eq!("| x,y,z,u |", got.contextstr);
}

#[test]
fn closure_bracket_scope_multiple_args_different_definition() {
    let _lock = sync!();

    let src = "
    fn main() {
        let y = Some(5);
        y.map(| x,y,z,u | { z~ } );
    }
    ";

    let got = get_definition(src, None);
    assert_eq!("z", got.matchstr);
    assert_eq!("| x,y,z,u |", got.contextstr);
}

#[test]
fn closure_bracket_scope_overwrite() {
    let _lock = sync!();

    let src = "
    fn main() {
        let y = Some(5);
        y.map(| x, y | { y~ } );
    }
    ";

    let got = get_definition(src, None);
    assert_eq!("y", got.matchstr);
    assert_eq!("| x, y |", got.contextstr);
}

#[test]
fn closure_bracket_scope_with_types() {
    let _lock = sync!();

    let src = "
    fn main() {
        let y = Some(5);
        y.map(| x: i32, y: String | { y~ } );
    }
    ";

    let got = get_definition(src, None);
    assert_eq!("y", got.matchstr);
    assert_eq!("| x: i32, y: String |", got.contextstr);
}

#[test]
fn closure_bracket_scope_find_outside() {
    let _lock = sync!();

    let src = "
    fn main() {
        let y = Some(5);
        y.map(| x: i32 | { y~ } );
    }
    ";

    let got = get_definition(src, None);
    assert_eq!("y", got.matchstr);
    assert_eq!("let y = Some(5);", got.contextstr);
}

#[test]
fn closure_scope() {
    let _lock = sync!();

    let src = "
    fn main() {
        let y = Some(5);
        y.map(| x | x~ );
    }
    ";

    let got = get_definition(src, None);
    assert_eq!("x", got.matchstr);
    assert_eq!("| x |", got.contextstr);
}

#[test]
fn closure_scope_multiple_args() {
    let _lock = sync!();

    let src = "
    fn main() {
        let y = Some(5);
        y.map(| x,y,z,u | x~ );
    }
    ";

    let got = get_definition(src, None);
    assert_eq!("x", got.matchstr);
    assert_eq!("| x,y,z,u |", got.contextstr);
}

#[test]
fn closure_scope_multiple_args_different_definition() {
    let _lock = sync!();

    let src = "
    fn main() {
        let y = Some(5);
        y.map(| x,y,z,u | z~ );
    }
    ";

    let got = get_definition(src, None);
    assert_eq!("z", got.matchstr);
    assert_eq!("| x,y,z,u |", got.contextstr);
}

#[test]
fn closure_scope_overwrite() {
    let _lock = sync!();

    let src = "
    fn main() {
        let y = Some(5);
        y.map(| x, y | y~ );
    }
    ";

    let got = get_definition(src, None);
    assert_eq!("y", got.matchstr);
    assert_eq!("| x, y |", got.contextstr);
}

#[test]
fn closure_scope_with_types() {
    let _lock = sync!();

    let src = "
    fn main() {
        let y = Some(5);
        y.map(| x: i32, y: String | y~ );
    }
    ";

    let got = get_definition(src, None);
    assert_eq!("y", got.matchstr);
    assert_eq!("| x: i32, y: String |", got.contextstr);
}

#[test]
fn finds_impl_with_bang() {
    let _lock = sync!();

    let src = "
    struct Foo;
    impl Foo {
        fn invert(&self, b: bool) -> bool { !b }

        fn tst(&self) -> bool {
            self.inv~ert(false)
        }
    ";

    let got = get_definition(src, None);
    assert_eq!("invert", got.matchstr);
}

#[test]
fn ignores_impl_macro() {
    let _lock = sync!();

    let src = "
    struct Foo;
    impl!(Foo);

    impl Foo {
        fn tst(&self) -> bool {
            self.ts~t()
        }
    ";

    let got = get_definition(src, None);
    assert_eq!("tst", got.matchstr);
}

#[test]
fn closure_scope_dont_match_type_annotations() {
    let _lock = sync!();
    let src = "
    struct Foo;
    fn main() {
        let y = Some(Foo);
        y.map(|x: Foo| Fo~o);
    }
    ";

    let got = get_definition(src, None);
    println!("{:?}", got);
    assert_eq!(MatchType::Struct, got.mtype);
    assert_eq!(2, got.coords.unwrap().line);
}

/// The variable `i` doesn't exist in `foo`, so trying to get the definition should
/// fail.
#[test]
#[should_panic]
fn closure_scope_dont_match_bitwise_or() {
    let _lock = sync!();
    let src = "
    fn foo() {
        i~
    }
    fn bar() {
        let i = 0;
        let x = 0 | i;
    }
    fn baz() {
        // 1 || 2;
    }
    ";

    let got = get_definition(src, None);
    println!("Unexpectedly found definition: {:?}", got);
}

#[test]
fn try_operator() {
    let _lock = sync!();

    let src = "
        pub struct Foo(u16);

        #[derive(Debug, Clone, PartialEq, Eq)]
        pub struct OddError;

        fn be_even(val: Foo) -> Result<Foo, OddError> {
            if val.0 % 2 == 1 {
                Err(OddError)
            } else {
                Ok(val)
            }
        }

        pub fn half(val: Foo) -> Result<Foo, OddError> {
            Ok(Foo(be_even(val)?.~0 / 2))
        }
    ";

    let got = get_definition(src, None);
    assert_eq!("0", got.matchstr);
}

#[test]
fn try_operator_struct() {
    let _lock = sync!();
    let src = "
    struct Foo {
        pub bar: String,
        pub baz: bool,
    }

    struct LongError;

    fn validate(s: String) -> Result<Foo, LongError> {
        if s.chars().count() < 10 {
            Ok(Foo { bar: s, baz: true })
        } else {
            Err(())
        }
    }

    fn process(s: String) -> Result<bool, LongError> {
        Ok(validate(s)?.b~az)
    }
    ";

    let got = get_all_completions(src, None);
    assert_eq!(2, got.len());
    assert_eq!("bar", got[0].matchstr);
    assert_eq!("baz", got[1].matchstr);
}

#[test]
fn let_then_try_with_struct() {
    let _lock = sync!();
    let src = "
    struct Foo {
        pub bar: String,
        pub baz: bool,
    }

    struct LongError;

    fn validate(s: String) -> Result<Foo, LongError> {
        if s.chars().count() < 10 {
            Ok(Foo { bar: s, baz: true })
        } else {
            Err(())
        }
    }

    fn process(s: String) -> Result<bool, LongError> {
        let foo = validate(s);
        Ok(foo?.b~az)
    }
    ";

    let got = get_all_completions(src, None);
    assert_eq!(2, got.len());
    assert_eq!("bar", got[0].matchstr);
    assert_eq!("baz", got[1].matchstr);
}

#[test]
fn let_try() {
    let _lock = sync!();

    let src = "
    pub struct Foo(u16);

    #[derive(Debug, Clone, PartialEq, Eq)]
    pub struct OddError;

    fn be_even(val: Foo) -> Result<Foo, OddError> {
        if val.0 % 2 == 1 {
            Err(OddError)
        } else {
            Ok(val)
        }
    }

    pub fn half(val: Foo) -> Result<Foo, OddError> {
        let foo = be_even(val)?;
        Ok(Foo(foo.~0 / 2))
    }
    ";

    let got = get_definition(src, None);
    assert_eq!("0", got.matchstr);
}

#[test]
fn closure_scope_find_outside() {
    let _lock = sync!();

    let src = "
    fn main() {
        let y = Some(5);
        y.map(| x: i32 | y~ );
    }
    ";

    let got = get_definition(src, None);
    assert_eq!("y", got.matchstr);
    assert_eq!("let y = Some(5);", got.contextstr);
}

#[test]
fn closure_scope_with_newlines() {
    let _lock = sync!();

    let src = "
    fn main() {
        let y = Some(5);
        y.map(|


x: i32



| x~ );
    }
    ";

    let got = get_definition(src, None);
    assert_eq!("x", got.matchstr);
    assert_eq!("|


x: i32



|", got.contextstr);
}

#[test]
fn closure_bracket_scope_with_newlines() {
    let _lock = sync!();

    let src = "
    fn main() {
        let y = Some(5);
        y.map(|


x: i32



| {x~} );
    }
    ";

    let got = get_definition(src, None);
    assert_eq!("x", got.matchstr);
    assert_eq!("|


x: i32



|", got.contextstr);
}

#[test]
fn closure_scope_nested() {
    let _lock = sync!();

    let src = "
    fn main() {
        let y = Some(5);
        y.map(| x: i32 | y.map(|z| z~) );
    }
    ";

    let got = get_definition(src, None);
    assert_eq!("z", got.matchstr);
    assert_eq!("|z|", got.contextstr);
}

#[test]
fn closure_bracket_scope_nested() {
    let _lock = sync!();

    let src = "
    fn main() {
        let y = Some(5);
        y.map(| x: i32 | { y.map(|z| { z~ }) });
    }
    ";

    let got = get_definition(src, None);
    assert_eq!("z", got.matchstr);
    assert_eq!("|z|", got.contextstr);
}

#[test]
fn closure_scope_nested_math_outside() {
    let _lock = sync!();

    let src = "
    fn main() {
        let y = Some(5);
        y.map(| x: i32 | y.map(|z| x~) );
    }
    ";

    let got = get_definition(src, None);
    assert_eq!("x", got.matchstr);
    assert_eq!("| x: i32 |", got.contextstr);
}

#[test]
fn closure_bracket_scope_nested_match_outside() {
    let _lock = sync!();

    let src = "
    fn main() {
        let y = Some(5);
        y.map(| x: i32 | { y.map(|z| { x~ }) });
    }
    ";

    let got = get_definition(src, None);
    assert_eq!("x", got.matchstr);
    assert_eq!("| x: i32 |", got.contextstr);
}

// Issue: https://github.com/racer-rust/racer/issues/754
#[test]
fn closure_dont_detect_normal_pipes() {
    let _lock = sync!();

    let src = "
    enum Fruit {
        Apple = 1,
    }

    fn foo(ty: Fruit) -> bool {
        (1 as u8 | Fruit~::Apple as u8) == Fruit::Apple as u8
    }

    fn bar(ty: Fruit) -> bool {
        match ty {
            Fruit::Apple |
            Fruit::Apple => {
                false
            }
        }
    }
    ";

    let got = get_definition(src, None);
    assert_eq!("Fruit", got.matchstr);
    assert_eq!(got.mtype, MatchType::Enum);
}

#[test]
fn closure_test_curly_brackets_in_args() {
    let _lock = sync!();
    
    let src ="
    struct Foo {
        bar: u16
    }

    fn example() -> Result<Foo, ()> {
        Ok(Foo { bar: 10 })
    }

    fn main() {
        example().and_then(|Foo { bar }| { println!(\"{}\", bar~); Ok(()) });
    }
    ";

    let got = get_definition(src, None);
    assert_eq!("bar", got.matchstr);
    assert_eq!("|Foo { bar }|", got.contextstr);
}

#[test]
fn closure_test_multiple_curly_brackets_in_args() {
    let _lock = sync!();
    
    let src ="
    struct Foo {
        bar: u16
    }

    fn example() -> Result<Foo, ()> {
        Ok(Foo { bar: 10 })
    }

    fn main() {
        example().and_then(|Foo { bar }, Foo { ex }, Foo { b }| { println!(\"{}\", bar~); Ok(()) });
    }
    ";

    let got = get_definition(src, None);
    assert_eq!("bar", got.matchstr);
    assert_eq!("|Foo { bar }, Foo { ex }, Foo { b }|", got.contextstr);
}


#[test]
fn literal_string_method() {
    let _lock = sync!();
    let src = r#"
        fn check() {
            "hello".st~arts_with("he");
        }
    "#;

    let got = get_definition(src, None);
    assert_eq!("starts_with", got.matchstr);
}

#[test]
fn literal_string_completes() {
    let _lock = sync!();
    let src = r#"
    fn in_let() {
        let foo = "hello";
        foo.end~s_with("lo");
    }
    "#;

    let got = get_all_completions(src, None);
    assert_eq!(1, got.len());
    assert_eq!("ends_with", got[0].matchstr);
}

#[test]
fn crate_restricted_fn_completes() {
    let _lock = sync!();
    let src = r#"
    pub(crate) fn do_stuff() {
        println!("Hello");
    }

    fn more_stuff() {
        do_~stuff();
    }
    "#;

    let got = get_all_completions(src, None);
    assert_eq!(1, got.len());
    assert_eq!("do_stuff", got[0].matchstr);
}

#[test]
fn mod_restricted_fn_completes() {
    let _lock = sync!();
    let src = r#"
    pub(in some::place_where) fn do_stuff() {
        println!("Hello");
    }

    fn more_stuff() {
        do_~stuff();
    }
    "#;

    let got = get_all_completions(src, None);
    assert_eq!(1, got.len());
    assert_eq!("do_stuff", got[0].matchstr);
}

#[test]
fn finds_definition_of_fn_arg() {
    let _lock = sync!();
    let src = r#"
    pub fn say_hello(name: String) {
        println!("{}", nam~e);
    }
    "#;

    let got = get_definition(src, None);
    assert_eq!(got.matchstr, "name");
}

#[test]
fn finds_definition_of_crate_restricted_fn_arg() {
    let _lock = sync!();
    let src = r#"
    pub(crate) fn say_hello(name: String) {
        println!("{}", nam~e);
    }
    "#;

    let got = get_definition(src, None);
    assert_eq!(got.matchstr, "name");
}

/// This test should work, but may be failing because there is no `mod foo`
/// in the generated code we parse to get the signature.
#[test]
#[ignore]
fn finds_definition_of_mod_restricted_fn_arg() {
    let _lock = sync!();
    let src = r#"
    pub(in foo) fn say_hello(name: String) {
        println!("{}", nam~e);
    }
    "#;

    let got = get_definition(src, None);
    assert_eq!(got.matchstr, "name");
}

#[test]
fn finds_definition_of_super_restricted_fn() {
    let _lock = sync!();
    let src = r#"
    pub(super) fn do_stuff() {
        println!("Hello");
    }

    fn more_stuff() {
        do_~stuff();
    }
    "#;

    let got = get_definition(src, None);
    assert_eq!("do_stuff", got.matchstr);
}

#[test]
fn crate_restricted_struct_completes() {
    let _lock = sync!();
    let src = r#"
    mod codegen { 
        pub(crate) struct Foo {
            pub bar: String,
        }

        fn stuff(f: Foo) -> String {
            f.b~ar
        }
    }
    "#;

    let got = get_all_completions(src, None);
    assert_eq!(1, got.len());
    assert_eq!("bar", got[0].matchstr);
}

#[test]
fn crate_restricted_named_struct_field_completes() {
    let _lock = sync!();
    let src = r#"
    mod codegen { 
        pub struct Foo {
            pub(crate) bar: String,
        }

        fn stuff(f: Foo) -> String {
            f.b~ar
        }
    }
    "#;

    let got = get_all_completions(src, None);
    assert_eq!(1, got.len());
    assert_eq!("bar", got[0].matchstr);
}

#[test]
fn crate_restricted_static_method_completes() {
    let _lock = sync!();
    let src = r#"
    mod codegen { 
        pub struct Foo {
            pub bar: String,
        }

        impl Foo {
            pub(crate) fn with_bar(b: String) -> Self {
                Foo { bar: b }
            }
        }

        fn stuff() -> String {
            Foo::wi~th_bar("Hello".to_string()).bar
        }
    }
    "#;

    let got = get_all_completions(src, None);
    assert_eq!(1, got.len());
    assert_eq!("with_bar", got[0].matchstr);
}

#[test]
fn crate_restricted_impl_method_completes() {
    let _lock = sync!();
    let src = r#"
    mod codegen { 
        pub struct Foo {
            bar: String,
        }

        impl Foo {
            pub(crate) fn get_bar(&self) -> &str {
                &self.bar
            }
        }

        fn stuff(f: Foo) -> String {
            f.ge~t_bar().clone()
        }
    }
    "#;

    let got = get_all_completions(src, None);
    assert_eq!(1, got.len());
    assert_eq!("get_bar", got[0].matchstr);
}

/// This test _should_ pass, but the bogofile produces errors:
///
/// ```ignore
/// error: expected identifier, found keyword `in`
///  --> bogofile:1:5
///   |
/// 1 | pub(in codegen) struct Foo {
///   |     ^^
/// 
/// error: expected one of `)` or `::`, found `codegen`
///  --> bogofile:1:8
///   |
/// 1 | pub(in codegen) struct Foo {
///   |        ^^^^^^^
/// ```
#[test]
#[ignore]
fn mod_restricted_struct_completes() {
    let _lock = sync!();
    let src = r#"
    mod codegen { 
        pub(in codegen) struct Foo {
            pub bar: String,
        }

        fn stuff(f: Foo) -> String {
            f.b~ar
        }
    }
    "#;

    let got = get_all_completions(src, None);
    assert_eq!(1, got.len());
    assert_eq!("bar", got[0].matchstr);
}

#[test]
fn completes_for_global_path_in_fn_return() {
    let _lock = sync!();

    let src = "
    mod bar {
        pub struct Foo;
    }

    mod baz {
        fn foo() -> ::bar::F~oo {
            Foo
        }
    }

    fn main() {}
    ";

    let got = get_one_completion(src, None);
    assert_eq!(got.matchstr, "Foo");
}

#[test]
fn completes_for_global_path_in_trait_impl_decl() {
    let _lock = sync!();

    let src = "
    mod foo {
        pub trait Bar {}
    }

    mod baz {
        pub struct Test;

        impl ::foo::~Bar for Test {}
    }

    fn main() {}
    ";

    let got = get_only_completion(src, None);
    assert_eq!(got.matchstr, "Bar");
    assert_eq!(got.mtype, MatchType::Trait);
}

// Issue: https://github.com/racer-rust/racer/issues/755
#[test]
fn completes_for_match_type_inference_let_expr() {
    let _lock = sync!();

    let src = r#"
    use std::fs::File;

    fn main() {
        let f = File::open("hey");

        let f = match f {
            Ok(file) => file,
            Err(error) =>  {
                panic!("Error opening file: {:?}", error)
            }
        };
        f.set_p~ermissions(/* args */);
    }
    "#;

    let got = get_only_completion(src, None);
    assert_eq!(got.matchstr, "set_permissions");
    assert_eq!(got.mtype, MatchType::Function);
}

#[test]
fn completes_for_match_type_inference_let_expr_with_block() {
    let _lock = sync!();

    let src = r#"
    use std::fs::File;

    fn main() {
        let f = File::open("hey");

        let f = match f {
            Ok(file) => { file },
            Err(error) =>  {
                panic!("Error opening file: {:?}", error)
            }
        };
        f.set_p~ermissions(/* args */);
    }
    "#;

    let got = get_only_completion(src, None);
    assert_eq!(got.matchstr, "set_permissions");
    assert_eq!(got.mtype, MatchType::Function);
}

#[test]
fn completes_for_match_type_inference_let_expr_with_return() {
    let _lock = sync!();

    let src = r#"
    use std::fs::File;

    fn test() -> String {
        let f = File::open("hey");

        let f = match f {
            Err(error) =>  {
                return "result".to_string();
            },
            Ok(file) => { file }
        };

        f.set_p~ermissions(/* args */);
    }
    "#;

    let got = get_only_completion(src, None);
    assert_eq!(got.matchstr, "set_permissions");
    assert_eq!(got.mtype, MatchType::Function);
}

#[test]
fn completes_for_let_if_let() {
    let _lock = sync!();

    let src = r#"
    use std::fs::File;

    fn test() -> String {
        let f = File::open("hey");

        let f = if let Ok(f) = f { f } else { return "result".to_string(); };

        f.set_p~ermissions(/* args */);
    }
    "#;

    let got = get_only_completion(src, None);
    assert_eq!(got.matchstr, "set_permissions");
    assert_eq!(got.mtype, MatchType::Function);
}

#[test]
fn completes_for_match_type_inference_with_if() {
    let _lock = sync!();

    let src = r#"
    use std::fs::File;

    fn test() -> String {
        let f = File::open("hey");

        let f = match f {
            Err(error) =>  {
                return "result".to_string();
            },
            Ok(file) => { if file.sync_data().is_ok() { return "nice".to_string(); } else { file } }
        };

        f.set_p~ermissions(/* args */);
    }
    "#;

    let got = get_only_completion(src, None);
    assert_eq!(got.matchstr, "set_permissions");
    assert_eq!(got.mtype, MatchType::Function);
}

#[test]
fn completes_before_first_statement() {
    let _lock = sync!();

    let src = r#"
    fn test() {
        ~
        let x = 8;
    }
    "#;

    let completions = get_all_completions(src, None);
    assert!(completions.into_iter().any(|m| m.matchstr == "std"));
}

#[test]
fn completes_between_statements() {
    let _lock = sync!();

    let src = r#"
    fn test() {
        let x = 8;
        ~
        let y = 55;
    }
    "#;

    let completions = get_all_completions(src, None);
    assert!(completions.into_iter().any(|m| m.matchstr == "std"));
}

// For issue 816
#[test]
fn completes_for_let_after_comments_with_multibyte_char() {
    let _lock = sync!();
    let src = "
    fn main() {
        let option = Some(5);
        let _ = match option {
            // multibyte comment ☆
            Some(variable) => {
                let b = vari~;
                3
            }
            None => 4,
        };
    }
    ";
    assert_eq!(get_only_completion(src, None).matchstr, "variable");
}

// For issue 818
#[test]
fn completes_for_let_destracted_var_over_comment() {
    let _lock = sync!();
    let src = "
    fn main() {
        let option = Some(5);
        let _ = match option {
            Some(variable) /* C-style-comment*/
            // one -liner comment
            /*  nested and /* multiline
                                comment*/  */
            => {
                let b = vari~;
                3
            }
            None => 4,
        };
    }
    ";
    assert_eq!(get_only_completion(src, None).matchstr, "variable");
}

<<<<<<< HEAD

// For issue 785
#[test]
fn completes_methods_for_global_enum() {
    let _lock = sync!();
    let src = r#"
    fn main() {
        let bar = Some("Hello");
        bar.unwrap_or_def~
    }
    "#;
    assert_eq!(get_only_completion(src, None).matchstr, "unwrap_or_default");
}

#[test]
fn completes_methods_for_local_enum() {
    let _lock = sync!();
    let src = "
    fn main() {
        enum MyEnum {
            A
        }
        impl MyEnum {
            fn method(&self) {}
        }
        let bar = MyEnum::A;
        bar.met~
    }
    ";
    assert_eq!(get_only_completion(src, None).matchstr, "method");
=======
// For Issue #815
#[test]
fn completes_methods_after_raw_string() {
    let _lock = sync!();
    let src = r##"
    fn main() {
        let s = r#"""#;
        let v = Vec::<u32>::new();
        v.l~
    }
    "##;
    assert!(get_all_completions(src, None).iter().any(|ma| ma.matchstr == "len"));
}

// For issue 826
#[test]
fn find_crate_doc() {
    let _lock = sync!();

    let src = "
    extern crate fixtures;
    use fixtur~
    ";
    let doc_str =
r#"This is a test project for racer.

# Example:
Basic Usage.

```
extern crate test_fixtures;
use test_fixtures::foo;
fn main {
    println!("Racer")
}
```

## Notes:
- We should check racer can parse rust doc style comments
- and some comments..."#;
    within_test_project(|| {
        let got = get_one_completion(src, None);
        assert_eq!(doc_str, got.docs);
    })
>>>>>>> 03415e4b
}<|MERGE_RESOLUTION|>--- conflicted
+++ resolved
@@ -4181,8 +4181,6 @@
     assert_eq!(get_only_completion(src, None).matchstr, "variable");
 }
 
-<<<<<<< HEAD
-
 // For issue 785
 #[test]
 fn completes_methods_for_global_enum() {
@@ -4212,7 +4210,8 @@
     }
     ";
     assert_eq!(get_only_completion(src, None).matchstr, "method");
-=======
+}
+
 // For Issue #815
 #[test]
 fn completes_methods_after_raw_string() {
@@ -4257,5 +4256,4 @@
         let got = get_one_completion(src, None);
         assert_eq!(doc_str, got.docs);
     })
->>>>>>> 03415e4b
 }