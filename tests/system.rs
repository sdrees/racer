--- conflicted
+++ resolved
@@ -4181,7 +4181,6 @@
     assert_eq!(get_only_completion(src, None).matchstr, "variable");
 }
 
-<<<<<<< HEAD
 // For Issue #815
 #[test]
 fn completes_methods_after_raw_string() {
@@ -4194,7 +4193,8 @@
     }
     "##;
     assert!(get_all_completions(src, None).iter().any(|ma| ma.matchstr == "len"));
-=======
+}
+
 // For issue 826
 #[test]
 fn find_crate_doc() {
@@ -4225,5 +4225,4 @@
         let got = get_one_completion(src, None);
         assert_eq!(doc_str, got.docs);
     })
->>>>>>> c76cc48e
 }